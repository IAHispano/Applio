--- conflicted
+++ resolved
@@ -1,9 +1,5 @@
 # Core dependencies
-<<<<<<< HEAD
-pip==23.3; sys_platform == 'darwin'
-=======
 pip>=23.3; sys_platform == 'darwin'
->>>>>>> 3e7ac4a4
 wheel; sys_platform == 'darwin'
 PyYAML; sys_platform == 'darwin'
 numpy==1.23.5
@@ -23,18 +19,6 @@
 soundfile==0.12.1
 praat-parselmouth
 noisereduce
-<<<<<<< HEAD
-audio_upscaler==0.1.4
-pedalboard
-
-# Machine learning and deep learning
-omegaconf==2.0.5; sys_platform == 'darwin'
-numba; sys_platform == 'linux'
-numba==0.57.0; sys_platform == 'darwin' or sys_platform == 'win32'
-torch==2.1.1
-torchaudio==2.1.1
-torchvision==0.16.1
-=======
 versatile-audio-upscaler
 pedalboard
 stftpitchshift
@@ -46,7 +30,6 @@
 torch==2.3.1
 torchaudio==2.3.1
 torchvision==0.18.1
->>>>>>> 3e7ac4a4
 torchcrepe==0.0.23
 torchfcpe
 einops
@@ -59,11 +42,7 @@
 gradio==4.43.0
 
 # Miscellaneous utilities
-<<<<<<< HEAD
-certifi==2024.7.4; sys_platform == 'darwin'
-=======
 certifi>=2023.07.22; sys_platform == 'darwin'  
->>>>>>> 3e7ac4a4
 antlr4-python3-runtime==4.8; sys_platform == 'darwin'
 ffmpy==0.3.1
 tensorboardX
