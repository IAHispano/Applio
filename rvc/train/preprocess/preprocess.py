import os
import sys
import time
from scipy import signal
from scipy.io import wavfile
import numpy as np
import concurrent.futures
from tqdm import tqdm
import json
from distutils.util import strtobool
import librosa
import multiprocessing
import json
from distutils.util import strtobool
import librosa

multiprocessing.set_start_method("spawn", force=True)
sys.path.append(os.getcwd())


from rvc.lib.utils import load_audio
from rvc.train.preprocess.slicer import Slicer

# Remove colab logs
import logging

logging.getLogger("pydub").setLevel(logging.WARNING)
logging.getLogger("numba.core.byteflow").setLevel(logging.WARNING)
logging.getLogger("numba.core.ssa").setLevel(logging.WARNING)
logging.getLogger("numba.core.interpreter").setLevel(logging.WARNING)

# Constants
OVERLAP = 0.3
MAX_AMPLITUDE = 0.9
ALPHA = 0.75
HIGH_PASS_CUTOFF = 48
SAMPLE_RATE_16K = 16000


class PreProcess:
    def __init__(self, sr: int, exp_dir: str, per: float):
        self.slicer = Slicer(
            sr=sr,
            threshold=-42,
            min_length=1500,
            min_interval=400,
            hop_size=15,
            max_sil_kept=500,
        )
        self.sr = sr
        self.b_high, self.a_high = signal.butter(
            N=5, Wn=HIGH_PASS_CUTOFF, btype="high", fs=self.sr
        )
        self.per = per
        self.exp_dir = exp_dir
        self.device = "cpu"
        self.gt_wavs_dir = os.path.join(exp_dir, "sliced_audios")
        self.wavs16k_dir = os.path.join(exp_dir, "sliced_audios_16k")
        os.makedirs(self.gt_wavs_dir, exist_ok=True)
        os.makedirs(self.wavs16k_dir, exist_ok=True)

    def _normalize_audio(self, audio: np.ndarray):
        tmp_max = np.abs(audio).max()
        if tmp_max > 2.5:
            return None
        return (audio / tmp_max * (MAX_AMPLITUDE * ALPHA)) + (1 - ALPHA) * audio

    def process_audio_segment(
        self,
<<<<<<< HEAD
        audio_segment: np.ndarray,
=======
        normalized_audio: np.ndarray,
        sid: int,
>>>>>>> f17128bb
        idx0: int,
        idx1: int,
    ):
        if normalized_audio is None:
            return
        wavfile.write(
            os.path.join(self.gt_wavs_dir, f"{idx0}_{idx1}.wav"),
            self.sr,
            normalized_audio.astype(np.float32),
        )
        audio_16k = librosa.resample(
            normalized_audio, orig_sr=self.sr, target_sr=SAMPLE_RATE_16K
        )
        wavfile.write(
            os.path.join(self.wavs16k_dir, f"{idx0}_{idx1}.wav"),
            SAMPLE_RATE_16K,
            audio_16k.astype(np.float32),
        )

    def process_audio(
        self,
        path: str,
        idx0: int,
        cut_preprocess: bool,
        process_effects: bool,
    ):
        audio_length = 0
        try:
            audio = load_audio(path, self.sr)
            audio_length = librosa.get_duration(y=audio, sr=self.sr)
            if process_effects:
                audio = signal.lfilter(self.b_high, self.a_high, audio)
<<<<<<< HEAD
=======
                audio = self._normalize_audio(audio)
            if noise_reduction:
                audio = nr.reduce_noise(
                    y=audio, sr=self.sr, prop_decrease=reduction_strength
                )
>>>>>>> f17128bb
            idx1 = 0
            if cut_preprocess:
                for audio_segment in self.slicer.slice(audio):
                    i = 0
                    while True:
                        start = int(self.sr * (self.per - OVERLAP) * i)
                        i += 1
                        if len(audio_segment[start:]) > (self.per + OVERLAP) * self.sr:
                            tmp_audio = audio_segment[
                                start : start + int(self.per * self.sr)
                            ]
                            self.process_audio_segment(
<<<<<<< HEAD
                                tmp_audio, idx0, idx1, process_effects
=======
                                tmp_audio,
                                sid,
                                idx0,
                                idx1,
>>>>>>> f17128bb
                            )
                            idx1 += 1
                        else:
                            tmp_audio = audio_segment[start:]
                            self.process_audio_segment(
<<<<<<< HEAD
                                tmp_audio, idx0, idx1, process_effects
=======
                                tmp_audio,
                                sid,
                                idx0,
                                idx1,
>>>>>>> f17128bb
                            )
                            idx1 += 1
                            break
            else:
<<<<<<< HEAD
                self.process_audio_segment(audio, idx0, idx1, process_effects)
        except Exception as e:
            print(f"Error processing audio: {e}")
=======
                self.process_audio_segment(
                    audio,
                    sid,
                    idx0,
                    idx1,
                )
        except Exception as error:
            print(f"Error processing audio: {error}")
>>>>>>> f17128bb
        return audio_length


def format_duration(seconds):
    hours = int(seconds // 3600)
    minutes = int((seconds % 3600) // 60)
    seconds = int(seconds % 60)
    return f"{hours:02}:{minutes:02}:{seconds:02}"


def save_dataset_duration(file_path, dataset_duration):
    try:
        with open(file_path, "r") as f:
            data = json.load(f)
    except FileNotFoundError:
        data = {}

    formatted_duration = format_duration(dataset_duration)
    new_data = {
        "total_dataset_duration": formatted_duration,
        "total_seconds": dataset_duration,
    }
    data.update(new_data)

    with open(file_path, "w") as f:
        json.dump(data, f, indent=4)


def process_audio_wrapper(args):
    pp, file, cut_preprocess, process_effects = args
    file_path, idx0 = file
    return pp.process_audio(file_path, idx0, cut_preprocess, process_effects)


def preprocess_training_set(
    input_root: str,
    sr: int,
    num_processes: int,
    exp_dir: str,
    per: float,
    cut_preprocess: bool,
    process_effects: bool,
):
    start_time = time.time()
    pp = PreProcess(sr, exp_dir, per)
    print(f"Starting preprocess with {num_processes} processes...")

    files = [
        (os.path.join(input_root, f), idx)
        for idx, f in enumerate(os.listdir(input_root))
        if f.lower().endswith((".wav", ".mp3", ".flac", ".ogg"))
    ]
    ctx = multiprocessing.get_context("spawn")
    with ctx.Pool(processes=num_processes) as pool:
        audio_length = pool.map(
            process_audio_wrapper,
            [(pp, file, cut_preprocess, process_effects) for file in files],
        )
    audio_length = sum(audio_length)
    save_dataset_duration(
        os.path.join(exp_dir, "model_info.json"), dataset_duration=audio_length
    )
    elapsed_time = time.time() - start_time
    print(
        f"Preprocess completed in {elapsed_time:.2f} seconds. Dataset duration: {format_duration(audio_length)}."
    )


if __name__ == "__main__":
    experiment_directory = str(sys.argv[1])
    input_root = str(sys.argv[2])
    sample_rate = int(sys.argv[3])
    percentage = float(sys.argv[4])
    num_processes = sys.argv[5]
    if num_processes.lower() == "none":
        num_processes = multiprocessing.cpu_count()
    else:
        num_processes = int(num_processes)
    cut_preprocess = strtobool(sys.argv[6])
    process_effects = strtobool(sys.argv[7])

    preprocess_training_set(
        input_root,
        sample_rate,
        num_processes,
        experiment_directory,
        percentage,
        cut_preprocess,
        process_effects,
    )<|MERGE_RESOLUTION|>--- conflicted
+++ resolved
@@ -67,12 +67,7 @@
 
     def process_audio_segment(
         self,
-<<<<<<< HEAD
         audio_segment: np.ndarray,
-=======
-        normalized_audio: np.ndarray,
-        sid: int,
->>>>>>> f17128bb
         idx0: int,
         idx1: int,
     ):
@@ -105,14 +100,6 @@
             audio_length = librosa.get_duration(y=audio, sr=self.sr)
             if process_effects:
                 audio = signal.lfilter(self.b_high, self.a_high, audio)
-<<<<<<< HEAD
-=======
-                audio = self._normalize_audio(audio)
-            if noise_reduction:
-                audio = nr.reduce_noise(
-                    y=audio, sr=self.sr, prop_decrease=reduction_strength
-                )
->>>>>>> f17128bb
             idx1 = 0
             if cut_preprocess:
                 for audio_segment in self.slicer.slice(audio):
@@ -125,45 +112,20 @@
                                 start : start + int(self.per * self.sr)
                             ]
                             self.process_audio_segment(
-<<<<<<< HEAD
                                 tmp_audio, idx0, idx1, process_effects
-=======
-                                tmp_audio,
-                                sid,
-                                idx0,
-                                idx1,
->>>>>>> f17128bb
                             )
                             idx1 += 1
                         else:
                             tmp_audio = audio_segment[start:]
                             self.process_audio_segment(
-<<<<<<< HEAD
                                 tmp_audio, idx0, idx1, process_effects
-=======
-                                tmp_audio,
-                                sid,
-                                idx0,
-                                idx1,
->>>>>>> f17128bb
                             )
                             idx1 += 1
                             break
             else:
-<<<<<<< HEAD
                 self.process_audio_segment(audio, idx0, idx1, process_effects)
         except Exception as e:
             print(f"Error processing audio: {e}")
-=======
-                self.process_audio_segment(
-                    audio,
-                    sid,
-                    idx0,
-                    idx1,
-                )
-        except Exception as error:
-            print(f"Error processing audio: {error}")
->>>>>>> f17128bb
         return audio_length
 
 
