--- conflicted
+++ resolved
@@ -2,12 +2,9 @@
 import sys
 import os
 import datetime
-<<<<<<< HEAD
 import glob
-=======
 import json
 import re
->>>>>>> 8c18b549
 
 from utils import (
     get_hparams,
