--- conflicted
+++ resolved
@@ -21,7 +21,8 @@
 import torch.distributed as dist
 import torch.multiprocessing as mp
 
-sys.path.append(os.path.join(os.getcwd()))
+now_dir = os.getcwd()
+sys.path.append(os.path.join(now_dir))
 
 # Zluda hijack
 import rvc.lib.zluda
@@ -35,6 +36,21 @@
     latest_checkpoint_path,
     load_wav_to_torch,
 )
+from random import randint, shuffle
+from time import sleep
+from time import time as ttime
+from tqdm import tqdm
+
+from torch.cuda.amp import GradScaler, autocast
+
+from torch.nn import functional as F
+from torch.nn.parallel import DistributedDataParallel as DDP
+from torch.utils.data import DataLoader
+from torch.utils.tensorboard import SummaryWriter
+import torch.distributed as dist
+import torch.multiprocessing as mp
+
+sys.path.append(os.path.join(os.getcwd()))
 
 from data_utils import (
     DistributedBucketSampler,
@@ -85,7 +101,6 @@
 config = HParams(**config)
 config.data.training_files = os.path.join(experiment_dir, "filelist.txt")
 
-<<<<<<< HEAD
 os.environ["CUDA_VISIBLE_DEVICES"] = gpus.replace("-", ",")
 n_gpus = len(gpus.split("-"))
 
@@ -124,8 +139,6 @@
 
 MultiDiscriminator = CombinedDiscriminator(list(discriminators.values()))
 
-=======
->>>>>>> 3e7ac4a4
 torch.backends.cudnn.deterministic = False
 torch.backends.cudnn.benchmark = False
 
@@ -138,10 +151,7 @@
 smoothed_loss_disc_history = []
 lowest_value = {"step": 0, "value": float("inf"), "epoch": 0}
 training_file_path = os.path.join(experiment_dir, "training_data.json")
-<<<<<<< HEAD
 overtrain_info = None
-=======
->>>>>>> 3e7ac4a4
 
 import logging
 
@@ -473,7 +483,6 @@
         use_f0=pitch_guidance == True,  # converting 1/0 to True/False
         is_half=config.train.fp16_run and device.type == "cuda",
         sr=sample_rate,
-<<<<<<< HEAD
         vocoder_type=vocoder_type,
     )
     if torch.cuda.is_available():
@@ -483,15 +492,6 @@
 
     if torch.cuda.is_available():
         net_d = net_d.cuda(rank)
-=======
-    ).to(device)
-
-    if version == "v1":
-        net_d = MultiPeriodDiscriminator(config.model.use_spectral_norm).to(device)
-    else:
-        net_d = MultiPeriodDiscriminatorV2(config.model.use_spectral_norm).to(device)
-
->>>>>>> 3e7ac4a4
     optim_g = torch.optim.AdamW(
         net_g.parameters(),
         config.train.learning_rate,
@@ -558,17 +558,10 @@
         optim_d, gamma=config.train.lr_decay, last_epoch=epoch_str - 2
     )
 
-<<<<<<< HEAD
     optim_d.step()
     optim_g.step()
 
     scaler = GradScaler(enabled=config.train.fp16_run)
-=======
-    optim_g.step()
-    optim_d.step()
-
-    scaler = GradScaler(enabled=config.train.fp16_run and device.type == "cuda")
->>>>>>> 3e7ac4a4
 
     cache = []
     # get the first sample as reference for tensorboard evaluation
@@ -650,11 +643,7 @@
         cache (list): List to cache data in GPU memory.
         use_cpu (bool): Whether to use CPU for training.
     """
-<<<<<<< HEAD
     global global_step, lowest_value, loss_disc, consecutive_increases_gen, consecutive_increases_disc
-=======
-    global global_step, lowest_value, loss_disc, consecutive_increases_gen, consecutive_increases_disc, smoothed_value_gen, smoothed_value_disc
->>>>>>> 3e7ac4a4
 
     if epoch == 1:
         lowest_value = {"step": 0, "value": float("inf"), "epoch": 0}
@@ -678,28 +667,24 @@
     net_d.train()
 
     # Data caching
-<<<<<<< HEAD
     if cache_data_in_gpu:
-=======
-    if device.type == "cuda" and cache_data_in_gpu:
->>>>>>> 3e7ac4a4
         data_iterator = cache
         if cache == []:
             for batch_idx, info in enumerate(train_loader):
-                (
-                    phone,
-                    phone_lengths,
-                    pitch,
-                    pitchf,
-                    spec,
-                    spec_lengths,
-                    wave,
-                    wave_lengths,
-                    sid,
-                ) = info
-                cache.append(
+                if pitch_guidance == True:
                     (
-<<<<<<< HEAD
+                        phone,
+                        phone_lengths,
+                        pitch,
+                        pitchf,
+                        spec,
+                        spec_lengths,
+                        wave,
+                        wave_lengths,
+                        sid,
+                    ) = info
+                elif pitch_guidance == False:
+                    (
                         phone,
                         phone_lengths,
                         spec,
@@ -721,9 +706,57 @@
                     wave_lengths = wave_lengths.cuda(rank, non_blocking=True)
                 if pitch_guidance == True:
                     cache.append(
-=======
+                        (
+                            batch_idx,
+                            (
+                                phone,
+                                phone_lengths,
+                                pitch,
+                                pitchf,
+                                spec,
+                                spec_lengths,
+                                wave,
+                                wave_lengths,
+                                sid,
+                            ),
+                        )
+                    )
+                elif pitch_guidance == False:
+                    cache.append(
+                        (
+                            batch_idx,
+                            (
+                                phone,
+                                phone_lengths,
+                                spec,
+                                spec_lengths,
+                                wave,
+                                wave_lengths,
+                                sid,
+                            ),
+                        )
+                    )
+        else:
+            shuffle(cache)
+
+    epoch_recorder = EpochRecorder()
+    with tqdm(total=len(train_loader), leave=False) as pbar:
+        for batch_idx, info in data_iterator:
+            if pitch_guidance == True:
+                (
+                    phone,
+                    phone_lengths,
+                    pitch,
+                    pitchf,
+                    spec,
+                    spec_lengths,
+                    wave,
+                    wave_lengths,
+                    sid,
+                ) = info
+                cache.append(
+                    (
                         batch_idx,
->>>>>>> 3e7ac4a4
                         (
                             phone.cuda(rank, non_blocking=True),
                             phone_lengths.cuda(rank, non_blocking=True),
@@ -747,6 +780,8 @@
                 )
         else:
             shuffle(cache)
+    else:
+        data_iterator = enumerate(train_loader)
 
     epoch_recorder = EpochRecorder()
     with tqdm(total=len(train_loader), leave=False) as pbar:
@@ -774,19 +809,6 @@
                 spec_lengths = spec_lengths.cuda(rank, non_blocking=True)
                 wave = wave.cuda(rank, non_blocking=True)
                 wave_lengths = wave_lengths.cuda(rank, non_blocking=True)
-<<<<<<< HEAD
-=======
-            else:
-                phone = phone.to(device)
-                phone_lengths = phone_lengths.to(device)
-                pitch = pitch.to(device) if pitch_guidance else None
-                pitchf = pitchf.to(device) if pitch_guidance else None
-                sid = sid.to(device)
-                spec = spec.to(device)
-                spec_lengths = spec_lengths.to(device)
-                wave = wave.to(device)
-                wave_lengths = wave_lengths.to(device)
->>>>>>> 3e7ac4a4
 
             # Forward pass
             use_amp = config.train.fp16_run and device.type == "cuda"
@@ -933,154 +955,6 @@
             pbar.update(1)
 
     # Save checkpoint
-<<<<<<< HEAD
-    if epoch % save_every_epoch == False and rank == 0:
-        checkpoint_suffix = (
-            f"{global_step if save_only_latest == False else 2333333}.pth"
-        )
-        save_checkpoint(
-            net_g,
-            optim_g,
-            config.train.learning_rate,
-            epoch,
-            os.path.join(experiment_dir, "G_" + checkpoint_suffix),
-        )
-        save_checkpoint(
-            net_d,
-            optim_d,
-            config.train.learning_rate,
-            epoch,
-            os.path.join(experiment_dir, "D_" + checkpoint_suffix),
-        )
-        if rank == 0 and custom_save_every_weights == True:
-            if hasattr(net_g, "module"):
-                ckpt = net_g.module.state_dict()
-            else:
-                ckpt = net_g.state_dict()
-            if overtraining_detector != True:
-                overtrain_info = None
-            extract_model(
-                ckpt=ckpt,
-                sr=sample_rate,
-                pitch_guidance=pitch_guidance == True,
-                name=model_name,
-                model_dir=os.path.join(
-                    experiment_dir,
-                    f"{model_name}_{epoch}e_{global_step}s.pth",
-                ),
-                vocoder_type=vocoder_type,
-                epoch=epoch,
-                step=global_step,
-                version=version,
-                hps=hps,
-                overtrain_info=overtrain_info,
-            )
-
-    def check_overtraining(smoothed_loss_history, threshold, epsilon=0.004):
-        """
-        Checks for overtraining based on the smoothed loss history.
-
-        Args:
-            smoothed_loss_history (list): List of smoothed losses for each epoch.
-            threshold (int): Number of consecutive epochs with insignificant changes or increases to consider overtraining.
-            epsilon (float): The maximum change considered insignificant.
-        """
-        if len(smoothed_loss_history) < threshold + 1:
-            return False
-
-        for i in range(-threshold, -1):
-            if smoothed_loss_history[i + 1] > smoothed_loss_history[i]:
-                return True
-            if abs(smoothed_loss_history[i + 1] - smoothed_loss_history[i]) >= epsilon:
-                return False
-
-        return True
-
-    def update_exponential_moving_average(
-        smoothed_loss_history, new_value, smoothing=0.987
-    ):
-        """
-        Updates the exponential moving average with a new value.
-
-        Args:
-            smoothed_loss_history (list): List of smoothed values.
-            new_value (float): New value to be added.
-            smoothing (float): Smoothing factor.
-        """
-        if not smoothed_loss_history:
-            smoothed_value = new_value
-        else:
-            smoothed_value = (
-                smoothing * smoothed_loss_history[-1] + (1 - smoothing) * new_value
-            )
-        smoothed_loss_history.append(smoothed_value)
-        return smoothed_value
-
-    def save_to_json(
-        file_path,
-        loss_disc_history,
-        smoothed_loss_disc_history,
-        loss_gen_history,
-        smoothed_loss_gen_history,
-    ):
-        """
-        Save the training history to a JSON file.
-        """
-        data = {
-            "loss_disc_history": loss_disc_history,
-            "smoothed_loss_disc_history": smoothed_loss_disc_history,
-            "loss_gen_history": loss_gen_history,
-            "smoothed_loss_gen_history": smoothed_loss_gen_history,
-        }
-        with open(file_path, "w") as f:
-            json.dump(data, f)
-
-    if overtraining_detector and rank == 0 and epoch > 1:
-        # Add the current loss to the history
-        current_loss_disc = float(loss_disc)
-        loss_disc_history.append(current_loss_disc)
-
-        # Update smoothed loss history with loss_disc
-        smoothed_value_disc = update_exponential_moving_average(
-            smoothed_loss_disc_history, current_loss_disc
-        )
-
-        # Check overtraining with smoothed loss_disc
-        is_overtraining_disc = check_overtraining(
-            smoothed_loss_disc_history, overtraining_threshold * 2
-        )
-        if is_overtraining_disc:
-            consecutive_increases_disc += 1
-        else:
-            consecutive_increases_disc = 0
-        # Add the current loss_gen to the history
-        current_loss_gen = float(lowest_value["value"])
-        loss_gen_history.append(current_loss_gen)
-
-        # Update the smoothed loss_gen history
-        smoothed_value_gen = update_exponential_moving_average(
-            smoothed_loss_gen_history, current_loss_gen
-        )
-
-        # Check for overtraining with the smoothed loss_gen
-        is_overtraining_gen = check_overtraining(
-            smoothed_loss_gen_history, overtraining_threshold, 0.01
-        )
-        if is_overtraining_gen:
-            consecutive_increases_gen += 1
-        else:
-            consecutive_increases_gen = 0
-
-        overtrain_info = f"Smoothed loss_g {smoothed_value_gen:.3f} and loss_d {smoothed_value_disc:.3f}"
-        # Save the data in the JSON file if the epoch is divisible by save_every_epoch
-        if epoch % save_every_epoch == 0:
-            save_to_json(
-                training_file_path,
-                loss_disc_history,
-                smoothed_loss_disc_history,
-                loss_gen_history,
-                smoothed_loss_gen_history,
-=======
     model_add = []
     model_del = []
     done = False
@@ -1137,7 +1011,6 @@
             # Check for overtraining with the smoothed loss_gen
             is_overtraining_gen = check_overtraining(
                 smoothed_loss_gen_history, overtraining_threshold, 0.01
->>>>>>> 3e7ac4a4
             )
             if is_overtraining_gen:
                 consecutive_increases_gen += 1
@@ -1154,14 +1027,6 @@
                     smoothed_loss_gen_history,
                 )
 
-<<<<<<< HEAD
-        if (
-            is_overtraining_gen
-            and consecutive_increases_gen == overtraining_threshold
-            or is_overtraining_disc
-            and consecutive_increases_disc == (overtraining_threshold * 2)
-        ):
-=======
             if (
                 is_overtraining_gen
                 and consecutive_increases_gen == overtraining_threshold
@@ -1192,7 +1057,6 @@
         if epoch >= custom_total_epoch:
             lowest_value_rounded = float(lowest_value["value"])
             lowest_value_rounded = round(lowest_value_rounded, 3)
->>>>>>> 3e7ac4a4
             print(
                 f"Training has been successfully completed with {epoch} epoch, {global_step} steps and {round(loss_gen_all.item(), 3)} loss gen."
             )
@@ -1200,29 +1064,6 @@
                 f"Lowest generator loss: {lowest_value_rounded} at epoch {lowest_value['epoch']}, step {lowest_value['step']}"
             )
 
-<<<<<<< HEAD
-            if hasattr(net_g, "module"):
-                ckpt = net_g.module.state_dict()
-            else:
-                ckpt = net_g.state_dict()
-            if overtraining_detector != True:
-                overtrain_info = None
-            extract_model(
-                ckpt=ckpt,
-                sr=sample_rate,
-                pitch_guidance=pitch_guidance == True,
-                name=model_name,
-                model_dir=os.path.join(
-                    experiment_dir,
-                    f"{model_name}_{epoch}e_{global_step}s_best_epoch.pth",
-                ),
-                vocoder_type=vocoder_type,
-                epoch=epoch,
-                step=global_step,
-                version=version,
-                hps=hps,
-                overtrain_info=overtrain_info,
-=======
             pid_file_path = os.path.join(experiment_dir, "config.json")
             with open(pid_file_path, "r") as pid_file:
                 pid_data = json.load(pid_file)
@@ -1234,16 +1075,9 @@
                 os.path.join(
                     experiment_dir, f"{model_name}_{epoch}e_{global_step}s.pth"
                 )
->>>>>>> 3e7ac4a4
             )
             done = True
 
-<<<<<<< HEAD
-    # Print training progress
-    if rank == 0:
-        lowest_value_rounded = float(lowest_value["value"])
-        lowest_value_rounded = round(lowest_value_rounded, 3)
-=======
         if model_add:
             ckpt = (
                 net_g.module.state_dict()
@@ -1279,19 +1113,11 @@
                 record
                 + f" | lowest_value={lowest_value_rounded} (epoch {lowest_value['epoch']} and step {lowest_value['step']})"
             )
->>>>>>> 3e7ac4a4
 
         if overtraining_detector:
             remaining_epochs_gen = overtraining_threshold - consecutive_increases_gen
             remaining_epochs_disc = (
-<<<<<<< HEAD
-                overtraining_threshold * 2
-            ) - consecutive_increases_disc
-            print(
-                f"{model_name} | epoch={epoch} | step={global_step} | {epoch_recorder.record()} | lowest_value={lowest_value_rounded} (epoch {lowest_value['epoch']} and step {lowest_value['step']}) | Number of epochs remaining for overtraining: g/total: {remaining_epochs_gen} d/total: {remaining_epochs_disc} | smoothed_loss_gen={smoothed_value_gen:.3f} | smoothed_loss_disc={smoothed_value_disc:.3f}"
-=======
                 overtraining_threshold * 2 - consecutive_increases_disc
->>>>>>> 3e7ac4a4
             )
             record = (
                 record
@@ -1300,53 +1126,6 @@
         print(record)
         last_loss_gen_all = loss_gen_all
 
-<<<<<<< HEAD
-    # Save the final model
-    if epoch >= custom_total_epoch and rank == 0:
-        lowest_value_rounded = float(lowest_value["value"])
-        lowest_value_rounded = round(lowest_value_rounded, 3)
-        print(
-            f"Training has been successfully completed with {epoch} epoch, {global_step} steps and {round(loss_gen_all.item(), 3)} loss gen."
-        )
-        print(
-            f"Lowest generator loss: {lowest_value_rounded} at epoch {lowest_value['epoch']}, step {lowest_value['step']}"
-        )
-
-        pid_file_path = os.path.join(experiment_dir, "config.json")
-        with open(pid_file_path, "r") as pid_file:
-            pid_data = json.load(pid_file)
-        with open(pid_file_path, "w") as pid_file:
-            pid_data.pop("process_pids", None)
-            json.dump(pid_data, pid_file, indent=4)
-
-        if not os.path.exists(
-            os.path.join(experiment_dir, f"{model_name}_{epoch}e_{global_step}s.pth")
-        ):
-            if hasattr(net_g, "module"):
-                ckpt = net_g.module.state_dict()
-            else:
-                ckpt = net_g.state_dict()
-            if overtraining_detector != True:
-                overtrain_info = None
-            extract_model(
-                ckpt=ckpt,
-                sr=sample_rate,
-                pitch_guidance=pitch_guidance == True,
-                name=model_name,
-                model_dir=os.path.join(
-                    experiment_dir,
-                    f"{model_name}_{epoch}e_{global_step}s.pth",
-                ),
-                vocoder_type=vocoder_type,
-                epoch=epoch,
-                step=global_step,
-                version=version,
-                hps=hps,
-                overtrain_info=overtrain_info,
-            )
-        sleep(1)
-        os._exit(2333333)
-=======
         if done:
             os._exit(2333333)
 
@@ -1410,7 +1189,6 @@
     }
     with open(file_path, "w") as f:
         json.dump(data, f)
->>>>>>> 3e7ac4a4
 
 
 if __name__ == "__main__":
