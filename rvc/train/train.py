--- conflicted
+++ resolved
@@ -59,21 +59,22 @@
 
 # Parse command line arguments
 model_name = sys.argv[1]
-save_every_epoch = int(sys.argv[2])
-total_epoch = int(sys.argv[3])
-pretrainG = sys.argv[4]
-pretrainD = sys.argv[5]
-version = sys.argv[6]
-gpus = sys.argv[7]
-batch_size = int(sys.argv[8])
-sample_rate = int(sys.argv[9])
-pitch_guidance = strtobool(sys.argv[10])
-save_only_latest = strtobool(sys.argv[11])
-save_every_weights = strtobool(sys.argv[12])
-cache_data_in_gpu = strtobool(sys.argv[13])
-overtraining_detector = strtobool(sys.argv[14])
-overtraining_threshold = int(sys.argv[15])
-sync_graph = strtobool(sys.argv[16])
+vocoder_type = str(sys.argv[2])
+save_every_epoch = int(sys.argv[3])
+total_epoch = int(sys.argv[4])
+pretrainG = sys.argv[5]
+pretrainD = sys.argv[6]
+version = sys.argv[7]
+gpus = sys.argv[8]
+batch_size = int(sys.argv[9])
+sample_rate = int(sys.argv[10])
+pitch_guidance = strtobool(sys.argv[11])
+save_only_latest = strtobool(sys.argv[12])
+save_every_weights = strtobool(sys.argv[13])
+cache_data_in_gpu = strtobool(sys.argv[14])
+overtraining_detector = strtobool(sys.argv[15])
+overtraining_threshold = int(sys.argv[16])
+sync_graph = strtobool(sys.argv[17])
 
 experiment_dir = os.path.join("logs", model_name)
 config_save_path = os.path.join(experiment_dir, "config.json")
@@ -172,23 +173,21 @@
         start()
 
         # Synchronize graphs by modifying config files
-<<<<<<< HEAD
-        logs_path = os.path.join(now_dir, "logs")
-        model_config_file = os.path.join(now_dir, "logs", hps.name, "config.json")
-        if hps.version == "v2":
+        if version == "v1":
             rvc_config_file = os.path.join(
-                now_dir, "rvc", "configs", hps.version, hps.vocoder_type, str(hps.sample_rate) + ".json"
-            )
-        elif hps.version == "v1":
+                now_dir, "rvc", "configs", version, str(sample_rate) + ".json"
+            )
+        elif version == "v2":
             rvc_config_file = os.path.join(
-                now_dir, "rvc", "configs", hps.version, str(hps.sample_rate) + ".json"
-            )
-=======
+                now_dir,
+                "rvc",
+                "configs",
+                version,
+                vocoder_type,
+                str(sample_rate) + ".json",
+            )
+            
         model_config_file = os.path.join(experiment_dir, "config.json")
-        rvc_config_file = os.path.join(
-            now_dir, "rvc", "configs", version, str(sample_rate) + ".json"
-        )
->>>>>>> c88dab9a
         if not os.path.exists(rvc_config_file):
             rvc_config_file = os.path.join(
                 now_dir, "rvc", "configs", "v1", str(sample_rate) + ".json"
@@ -326,39 +325,28 @@
 
     # Initialize models and optimizers
     net_g = Synthesizer(
-<<<<<<< HEAD
-        hps.data.filter_length // 2 + 1,
-        hps.train.segment_size // hps.data.hop_length,
-        **hps.model,
-        use_f0=hps.if_f0 == 1,
-        is_half=hps.train.fp16_run,
-        sr=hps.sample_rate,
-        vocoder_type=hps.vocoder_type,
-=======
         config.data.filter_length // 2 + 1,
         config.train.segment_size // config.data.hop_length,
         **config.model,
         use_f0=pitch_guidance == True,
         is_half=config.train.fp16_run,
         sr=sample_rate,
->>>>>>> c88dab9a
+        vocoder_type=vocoder_type,
     )
     if torch.cuda.is_available():
         net_g = net_g.cuda(rank)
     if version == "v1":
         net_d = MultiPeriodDiscriminator(config.model.use_spectral_norm)
     else:
-<<<<<<< HEAD
-        if hps.vocoder_type == "bigvgan":
-            hps.mssbcqtd["sample_rate"] = hps.data.sampling_rate
-            hps.mssbcqtd["is_san"] = False
-            net_d = MultiPeriodDiscriminatorV3(hps.mssbcqtd, hps.model.use_spectral_norm)
+        if vocoder_type == "bigvgan":
+            config.mssbcqtd["sample_rate"] = config.data.sampling_rate
+            config.mssbcqtd["is_san"] = False
+            net_d = MultiPeriodDiscriminatorV3(
+                config.mssbcqtd, config.model.use_spectral_norm
+            )
         else:
-            net_d = MultiPeriodDiscriminatorV2(hps.model.use_spectral_norm)
-        
-=======
-        net_d = MultiPeriodDiscriminatorV2(config.model.use_spectral_norm)
->>>>>>> c88dab9a
+            net_d = MultiPeriodDiscriminatorV2(config.model.use_spectral_norm)
+
     if torch.cuda.is_available():
         net_d = net_d.cuda(rank)
     optim_g = torch.optim.AdamW(
@@ -508,7 +496,9 @@
 
     train_loader.batch_sampler.set_epoch(epoch)
 
-    fn_mel_loss_multiscale = MultiScaleMelSpectrogramLoss(sampling_rate=hps.data.sampling_rate)
+    fn_mel_loss_multiscale = MultiScaleMelSpectrogramLoss(
+        sampling_rate=hps.data.sampling_rate
+    )
 
     net_g.train()
     net_d.train()
@@ -681,17 +671,13 @@
             with autocast(enabled=config.train.fp16_run):
                 y_d_hat_r, y_d_hat_g, fmap_r, fmap_g = net_d(wave, y_hat)
                 with autocast(enabled=False):
-<<<<<<< HEAD
-                    #loss_mel = F.l1_loss(y_mel, y_hat_mel) * hps.train.c_mel
-
-                    loss_mel = fn_mel_loss_multiscale(y_hat, wave) * hps.train.c_mel
-                    loss_kl = kl_loss(z_p, logs_q, m_p, logs_p, z_mask) * hps.train.c_kl
-=======
-                    loss_mel = F.l1_loss(y_mel, y_hat_mel) * config.train.c_mel
+                    # loss_mel = F.l1_loss(y_mel, y_hat_mel) * hps.train.c_mel
+
+                    loss_mel = fn_mel_loss_multiscale(y_hat, wave) * config.train.c_mel
                     loss_kl = (
                         kl_loss(z_p, logs_q, m_p, logs_p, z_mask) * config.train.c_kl
                     )
->>>>>>> c88dab9a
+
                     loss_fm = feature_loss(fmap_r, fmap_g)
                     loss_gen, losses_gen = generator_loss(y_d_hat_g)
                     loss_gen_all = loss_gen + loss_fm + loss_mel + loss_kl
