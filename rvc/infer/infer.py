--- conflicted
+++ resolved
@@ -21,12 +21,9 @@
     Compressor,
     Delay,
 )
-<<<<<<< HEAD
 
 from scipy.io import wavfile
 from audio_upscaler import upscale
-=======
->>>>>>> 3e7ac4a4
 
 now_dir = os.getcwd()
 sys.path.append(now_dir)
@@ -139,7 +136,6 @@
     def post_process_audio(
         audio_input,
         sample_rate,
-<<<<<<< HEAD
         reverb: bool,
         reverb_room_size: float,
         reverb_damping: float,
@@ -236,67 +232,6 @@
         output = board(audio_input, sample_rate)
         sf.write(audio_output_path, output, sample_rate, format="WAV")
         return audio_output_path
-=======
-        **kwargs,
-    ):
-        board = Pedalboard()
-        if kwargs.get("reverb", False):
-            reverb = Reverb(
-                room_size=kwargs.get("reverb_room_size", 0.5),
-                damping=kwargs.get("reverb_damping", 0.5),
-                wet_level=kwargs.get("reverb_wet_level", 0.33),
-                dry_level=kwargs.get("reverb_dry_level", 0.4),
-                width=kwargs.get("reverb_width", 1.0),
-                freeze_mode=kwargs.get("reverb_freeze_mode", 0),
-            )
-            board.append(reverb)
-        if kwargs.get("pitch_shift", False):
-            pitch_shift = PitchShift(semitones=kwargs.get("pitch_shift_semitones", 0))
-            board.append(pitch_shift)
-        if kwargs.get("limiter", False):
-            limiter = Limiter(
-                threshold_db=kwargs.get("limiter_threshold", -6),
-                release_ms=kwargs.get("limiter_release", 0.05),
-            )
-            board.append(limiter)
-        if kwargs.get("gain", False):
-            gain = Gain(gain_db=kwargs.get("gain_db", 0))
-            board.append(gain)
-        if kwargs.get("distortion", False):
-            distortion = Distortion(drive_db=kwargs.get("distortion_gain", 25))
-            board.append(distortion)
-        if kwargs.get("chorus", False):
-            chorus = Chorus(
-                rate_hz=kwargs.get("chorus_rate", 1.0),
-                depth=kwargs.get("chorus_depth", 0.25),
-                centre_delay_ms=kwargs.get("chorus_delay", 7),
-                feedback=kwargs.get("chorus_feedback", 0.0),
-                mix=kwargs.get("chorus_mix", 0.5),
-            )
-            board.append(chorus)
-        if kwargs.get("bitcrush", False):
-            bitcrush = Bitcrush(bit_depth=kwargs.get("bitcrush_bit_depth", 8))
-            board.append(bitcrush)
-        if kwargs.get("clipping", False):
-            clipping = Clipping(threshold_db=kwargs.get("clipping_threshold", 0))
-            board.append(clipping)
-        if kwargs.get("compressor", False):
-            compressor = Compressor(
-                threshold_db=kwargs.get("compressor_threshold", 0),
-                ratio=kwargs.get("compressor_ratio", 1),
-                attack_ms=kwargs.get("compressor_attack", 1.0),
-                release_ms=kwargs.get("compressor_release", 100),
-            )
-            board.append(compressor)
-        if kwargs.get("delay", False):
-            delay = Delay(
-                delay_seconds=kwargs.get("delay_seconds", 0.5),
-                feedback=kwargs.get("delay_feedback", 0.0),
-                mix=kwargs.get("delay_mix", 0.5),
-            )
-            board.append(delay)
-        return board(audio_input, sample_rate)
->>>>>>> 3e7ac4a4
 
     def convert_audio(
         self,
@@ -304,7 +239,6 @@
         audio_output_path: str,
         model_path: str,
         index_path: str,
-<<<<<<< HEAD
         embedder_model: str,
         pitch: int,
         f0_file: str,
@@ -336,25 +270,6 @@
         compressor: bool,
         delay: bool,
         sliders: dict,
-=======
-        pitch: int = 0,
-        f0_file: str = None,
-        f0_method: str = "rmvpe",
-        index_rate: float = 0.75,
-        volume_envelope: float = 1,
-        protect: float = 0.5,
-        hop_length: int = 128,
-        split_audio: bool = False,
-        f0_autotune: bool = False,
-        filter_radius: int = 3,
-        embedder_model: str = "contentvec",
-        embedder_model_custom: str = None,
-        clean_audio: bool = False,
-        clean_strength: float = 0.5,
-        export_format: str = "WAV",
-        upscale_audio: bool = False,
-        post_process: bool = False,
->>>>>>> 3e7ac4a4
         resample_sr: int = 0,
         sid: int = 0,
         **kwargs,
@@ -384,7 +299,6 @@
             embedder_model (str): Path to the embedder model.
             embedder_model_custom (str): Path to the custom embedder model.
             resample_sr (int, optional): Resample sampling rate. Default is 0.
-<<<<<<< HEAD
             volume_envelope (float, optional): RMS mix rate. Default is None.
             protect (float, optional): Protection rate for certain audio segments. Default is None.
             hop_length (int, optional): Hop length for audio processing. Default is None.
@@ -411,10 +325,6 @@
             compressor (bool, optional): Whether to apply a compressor. Default is False.
             delay (bool, optional): Whether to apply delay. Default is False.
             sliders (dict, optional): Dictionary of effect parameters. Default is None.
-=======
-            sid (int, optional): Speaker ID. Default is 0.
-            **kwargs: Additional keyword arguments.
->>>>>>> 3e7ac4a4
         """
         self.get_vc(model_path, sid)
         try:
@@ -422,22 +332,13 @@
             print(f"Converting audio '{audio_input_path}'...")
 
             if upscale_audio == True:
-<<<<<<< HEAD
-=======
-                from audio_upscaler import upscale
-
->>>>>>> 3e7ac4a4
                 upscale(audio_input_path, audio_input_path)
             audio = load_audio_infer(
                 audio_input_path,
                 16000,
-<<<<<<< HEAD
                 formant_shifting,
                 formant_qfrency,
                 formant_timbre,
-=======
-                **kwargs,
->>>>>>> 3e7ac4a4
             )
             audio_max = np.abs(audio).max() / 0.95
 
@@ -461,7 +362,6 @@
                 self.tgt_sr = resample_sr
 
             if split_audio:
-<<<<<<< HEAD
                 result, new_dir_path = process_audio(audio_input_path)
                 if result == "Error":
                     return "Error with Split Audio", None
@@ -570,10 +470,6 @@
                         audio_output_path=audio_output_path,
                     )
                 sf.write(audio_output_path, audio_opt, self.tgt_sr, format="WAV")
-=======
-                chunks, intervals = process_audio(audio, 16000)
-                print(f"Audio split into {len(chunks)} chunks for processing.")
->>>>>>> 3e7ac4a4
             else:
                 chunks = []
                 chunks.append(audio)
@@ -612,7 +508,6 @@
                     audio_opt, self.tgt_sr, clean_strength
                 )
                 if cleaned_audio is not None:
-<<<<<<< HEAD
                     sf.write(
                         audio_output_path, cleaned_audio, self.tgt_sr, format="WAV"
                     )
@@ -657,18 +552,6 @@
                     delay_mix=sliders["delay_mix"],
                     audio_output_path=audio_output_path,
                 )
-=======
-                    audio_opt = cleaned_audio
-
-            if post_process:
-                audio_opt = self.post_process_audio(
-                    audio_input=audio_opt,
-                    sample_rate=self.tgt_sr,
-                    **kwargs,
-                )
-
-            sf.write(audio_output_path, audio_opt, self.tgt_sr, format="WAV")
->>>>>>> 3e7ac4a4
             output_path_format = audio_output_path.replace(
                 ".wav", f".{export_format.lower()}"
             )
@@ -688,7 +571,6 @@
         self,
         audio_input_paths: str,
         audio_output_path: str,
-<<<<<<< HEAD
         model_path: str,
         index_path: str,
         embedder_model: str,
@@ -725,15 +607,11 @@
         compressor: bool = False,
         delay: bool = False,
         sliders: dict = None,
-=======
-        **kwargs,
->>>>>>> 3e7ac4a4
     ):
         """
         Performs voice conversion on a batch of input audio files.
 
         Args:
-<<<<<<< HEAD
             audio_input_paths (list): List of paths to the input audio files.
             audio_output_path (str): Path to the output audio file.
             model_path (str): Path to the voice conversion model.
@@ -790,26 +668,11 @@
                 .strip()
                 .replace("trained", "added")
             )
-=======
-            audio_input_paths (str): List of paths to the input audio files.
-            audio_output_path (str): Path to the output audio file.
-            resample_sr (int, optional): Resample sampling rate. Default is 0.
-            sid (int, optional): Speaker ID. Default is 0.
-            **kwargs: Additional keyword arguments.
-        """
-        pid = os.getpid()
-        try:
-            with open(
-                os.path.join(now_dir, "assets", "infer_pid.txt"), "w"
-            ) as pid_file:
-                pid_file.write(str(pid))
->>>>>>> 3e7ac4a4
             start_time = time.time()
             print(f"Converting audio batch '{audio_input_paths}'...")
             audio_files = [
                 f
                 for f in os.listdir(audio_input_paths)
-<<<<<<< HEAD
                 if f.endswith((".mp3", ".wav", ".flac", ".m4a", ".ogg", ".opus"))
             ]
             print(f"Detected {len(audio_files)} audio files for inference.")
@@ -1041,46 +904,6 @@
         except Exception as error:
             print(f"An error occurred during audio conversion: {error}")
             print(traceback.format_exc())
-=======
-                if f.endswith(
-                    (
-                        "wav",
-                        "mp3",
-                        "flac",
-                        "ogg",
-                        "opus",
-                        "m4a",
-                        "mp4",
-                        "aac",
-                        "alac",
-                        "wma",
-                        "aiff",
-                        "webm",
-                        "ac3",
-                    )
-                )
-            ]
-            print(f"Detected {len(audio_files)} audio files for inference.")
-            for a in audio_files:
-                new_input = os.path.join(audio_input_paths, a)
-                new_output = os.path.splitext(a)[0] + "_output.wav"
-                new_output = os.path.join(audio_output_path, new_output)
-                if os.path.exists(new_output):
-                    continue
-                self.convert_audio(
-                    audio_input_path=new_input,
-                    audio_output_path=new_output,
-                    **kwargs,
-                )
-                print(f"Conversion completed at '{audio_input_paths}'.")
-                elapsed_time = time.time() - start_time
-                print(f"Batch conversion completed in {elapsed_time:.2f} seconds.")
-        except Exception as error:
-            print(f"An error occurred during audio batch conversion: {error}")
-            print(traceback.format_exc())
-        finally:
-            os.remove(os.path.join(now_dir, "assets", "infer_pid.txt"))
->>>>>>> 3e7ac4a4
 
     def get_vc(self, weight_root, sid):
         """
