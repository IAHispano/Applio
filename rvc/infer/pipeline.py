import os
import gc
import re
import sys
import torch
import torch.nn.functional as F
import torchcrepe
import faiss
import librosa
import numpy as np
from scipy import signal
from torch import Tensor

now_dir = os.getcwd()
sys.path.append(now_dir)

from rvc.lib.predictors.RMVPE import RMVPE0Predictor
from rvc.lib.predictors.FCPE import FCPEF0Predictor

import logging

logging.getLogger("faiss").setLevel(logging.WARNING)

# Constants for high-pass filter
FILTER_ORDER = 5
CUTOFF_FREQUENCY = 48  # Hz
SAMPLE_RATE = 16000  # Hz
bh, ah = signal.butter(
    N=FILTER_ORDER, Wn=CUTOFF_FREQUENCY, btype="high", fs=SAMPLE_RATE
)

input_audio_path2wav = {}


class AudioProcessor:
    """
    A class for processing audio signals, specifically for adjusting RMS levels.
    """

    def change_rms(
        source_audio: np.ndarray,
        source_rate: int,
        target_audio: np.ndarray,
        target_rate: int,
        rate: float,
    ) -> np.ndarray:
        """
        Adjust the RMS level of target_audio to match the RMS of source_audio, with a given blending rate.

        Args:
            source_audio: The source audio signal as a NumPy array.
            source_rate: The sampling rate of the source audio.
            target_audio: The target audio signal to adjust.
            target_rate: The sampling rate of the target audio.
            rate: The blending rate between the source and target RMS levels.
        """
        # Calculate RMS of both audio data
        rms1 = librosa.feature.rms(
            y=source_audio,
            frame_length=source_rate // 2 * 2,
            hop_length=source_rate // 2,
        )
        rms2 = librosa.feature.rms(
            y=target_audio,
            frame_length=target_rate // 2 * 2,
            hop_length=target_rate // 2,
        )

        # Interpolate RMS to match target audio length
        rms1 = F.interpolate(
            torch.from_numpy(rms1).float().unsqueeze(0),
            size=target_audio.shape[0],
            mode="linear",
        ).squeeze()
        rms2 = F.interpolate(
            torch.from_numpy(rms2).float().unsqueeze(0),
            size=target_audio.shape[0],
            mode="linear",
        ).squeeze()
        rms2 = torch.maximum(rms2, torch.zeros_like(rms2) + 1e-6)

        # Adjust target audio RMS based on the source audio RMS
        adjusted_audio = (
            target_audio
            * (torch.pow(rms1, 1 - rate) * torch.pow(rms2, rate - 1)).numpy()
        )
        return adjusted_audio


class Autotune:
    """
    A class for applying autotune to a given fundamental frequency (F0) contour.
    """

    def __init__(self, ref_freqs):
        """
        Initializes the Autotune class with a set of reference frequencies.

        Args:
            ref_freqs: A list of reference frequencies representing musical notes.
        """
        self.ref_freqs = ref_freqs
        self.note_dict = self.generate_interpolated_frequencies()

    def generate_interpolated_frequencies(self):
        """
        Generates a dictionary of interpolated frequencies between reference frequencies.
        """
        note_dict = []
        for i in range(len(self.ref_freqs) - 1):
            freq_low = self.ref_freqs[i]
            freq_high = self.ref_freqs[i + 1]
            interpolated_freqs = np.linspace(
                freq_low, freq_high, num=10, endpoint=False
            )
            note_dict.extend(interpolated_freqs)
        note_dict.append(self.ref_freqs[-1])
        return note_dict

    def autotune_f0(self, f0):
        """
        Autotunes a given F0 contour by snapping each frequency to the closest reference frequency.

        Args:
            f0: The input F0 contour as a NumPy array.
        """
        autotuned_f0 = np.zeros_like(f0)
        for i, freq in enumerate(f0):
            closest_note = min(self.note_dict, key=lambda x: abs(x - freq))
            autotuned_f0[i] = closest_note
        return autotuned_f0


class Pipeline:
    """
    The main pipeline class for performing voice conversion, including preprocessing, F0 estimation,
    voice conversion using a model, and post-processing.
    """

    def __init__(self, tgt_sr, config):
        """
        Initializes the Pipeline class with target sampling rate and configuration parameters.

        Args:
            tgt_sr: The target sampling rate for the output audio.
            config: A configuration object containing various parameters for the pipeline.
        """
        self.x_pad = config.x_pad
        self.x_query = config.x_query
        self.x_center = config.x_center
        self.x_max = config.x_max
        self.is_half = config.is_half
        self.sample_rate = 16000
        self.window = 160
        self.t_pad = self.sample_rate * self.x_pad
        self.t_pad_tgt = tgt_sr * self.x_pad
        self.t_pad2 = self.t_pad * 2
        self.t_query = self.sample_rate * self.x_query
        self.t_center = self.sample_rate * self.x_center
        self.t_max = self.sample_rate * self.x_max
        self.time_step = self.window / self.sample_rate * 1000
        self.f0_min = 50
        self.f0_max = 1100
        self.f0_mel_min = 1127 * np.log(1 + self.f0_min / 700)
        self.f0_mel_max = 1127 * np.log(1 + self.f0_max / 700)
        self.device = config.device
        self.ref_freqs = [
            65.41,
            82.41,
            110.00,
            146.83,
            196.00,
            246.94,
            329.63,
            440.00,
            587.33,
            783.99,
            1046.50,
        ]
        self.autotune = Autotune(self.ref_freqs)
        self.note_dict = self.autotune.note_dict

    def get_f0_crepe(
        self,
        x,
        f0_min,
        f0_max,
        p_len,
        hop_length,
        model="full",
    ):
        """
        Estimates the fundamental frequency (F0) of a given audio signal using the Crepe model.

        Args:
            x: The input audio signal as a NumPy array.
            f0_min: Minimum F0 value to consider.
            f0_max: Maximum F0 value to consider.
            p_len: Desired length of the F0 output.
            hop_length: Hop length for the Crepe model.
            model: Crepe model size to use ("full" or "tiny").
        """
        x = x.astype(np.float32)
        x /= np.quantile(np.abs(x), 0.999)
        audio = torch.from_numpy(x).to(self.device, copy=True)
        audio = torch.unsqueeze(audio, dim=0)
        if audio.ndim == 2 and audio.shape[0] > 1:
            audio = torch.mean(audio, dim=0, keepdim=True).detach()
        audio = audio.detach()
        pitch: Tensor = torchcrepe.predict(
            audio,
            self.sample_rate,
            hop_length,
            f0_min,
            f0_max,
            model,
            batch_size=hop_length * 2,
            device=self.device,
            pad=True,
        )
        p_len = p_len or x.shape[0] // hop_length
        source = np.array(pitch.squeeze(0).cpu().float().numpy())
        source[source < 0.001] = np.nan
        target = np.interp(
            np.arange(0, len(source) * p_len, len(source)) / p_len,
            np.arange(0, len(source)),
            source,
        )
        f0 = np.nan_to_num(target)
        return f0

    def get_f0_hybrid(
        self,
        methods_str,
        x,
        f0_min,
        f0_max,
        p_len,
        hop_length,
    ):
        """
        Estimates the fundamental frequency (F0) using a hybrid approach combining multiple methods.

        Args:
            methods_str: A string specifying the methods to combine (e.g., "hybrid[crepe+rmvpe]").
            x: The input audio signal as a NumPy array.
            f0_min: Minimum F0 value to consider.
            f0_max: Maximum F0 value to consider.
            p_len: Desired length of the F0 output.
            hop_length: Hop length for F0 estimation methods.
        """
        methods_str = re.search("hybrid\[(.+)\]", methods_str)
        if methods_str:
            methods = [method.strip() for method in methods_str.group(1).split("+")]
        f0_computation_stack = []
        print(f"Calculating f0 pitch estimations for methods {str(methods)}")
        x = x.astype(np.float32)
        x /= np.quantile(np.abs(x), 0.999)
        for method in methods:
            f0 = None
            if method == "crepe":
                f0 = self.get_f0_crepe_computation(
                    x, f0_min, f0_max, p_len, int(hop_length)
                )
            elif method == "rmvpe":
                self.model_rmvpe = RMVPE0Predictor(
                    os.path.join("rvc", "models", "predictors", "rmvpe.pt"),
                    is_half=self.is_half,
                    device=self.device,
                )
                f0 = self.model_rmvpe.infer_from_audio(x, thred=0.03)
                f0 = f0[1:]
            elif method == "fcpe":
                self.model_fcpe = FCPEF0Predictor(
                    os.path.join("rvc", "models", "predictors", "fcpe.pt"),
                    f0_min=int(f0_min),
                    f0_max=int(f0_max),
                    dtype=torch.float32,
                    device=self.device,
                    sample_rate=self.sample_rate,
                    threshold=0.03,
                )
                f0 = self.model_fcpe.compute_f0(x, p_len=p_len)
                del self.model_fcpe
                gc.collect()
            f0_computation_stack.append(f0)

        f0_computation_stack = [fc for fc in f0_computation_stack if fc is not None]
        f0_median_hybrid = None
        if len(f0_computation_stack) == 1:
            f0_median_hybrid = f0_computation_stack[0]
        else:
            f0_median_hybrid = np.nanmedian(f0_computation_stack, axis=0)
        return f0_median_hybrid

    def get_f0(
        self,
        input_audio_path,
        x,
        p_len,
        pitch,
        f0_method,
        filter_radius,
        hop_length,
        f0_autotune,
        inp_f0=None,
    ):
        """
        Estimates the fundamental frequency (F0) of a given audio signal using various methods.

        Args:
            input_audio_path: Path to the input audio file.
            x: The input audio signal as a NumPy array.
            p_len: Desired length of the F0 output.
            pitch: Key to adjust the pitch of the F0 contour.
            f0_method: Method to use for F0 estimation (e.g., "crepe").
            filter_radius: Radius for median filtering the F0 contour.
            hop_length: Hop length for F0 estimation methods.
            f0_autotune: Whether to apply autotune to the F0 contour.
            inp_f0: Optional input F0 contour to use instead of estimating.
        """
        global input_audio_path2wav
        if f0_method == "crepe":
            f0 = self.get_f0_crepe(x, self.f0_min, self.f0_max, p_len, int(hop_length))
        elif f0_method == "crepe-tiny":
            f0 = self.get_f0_crepe(
                x, self.f0_min, self.f0_max, p_len, int(hop_length), "tiny"
            )
        elif f0_method == "rmvpe":
            self.model_rmvpe = RMVPE0Predictor(
                os.path.join("rvc", "models", "predictors", "rmvpe.pt"),
                is_half=self.is_half,
                device=self.device,
            )
            f0 = self.model_rmvpe.infer_from_audio(x, thred=0.03)
        elif f0_method == "fcpe":
            self.model_fcpe = FCPEF0Predictor(
                os.path.join("rvc", "models", "predictors", "fcpe.pt"),
                f0_min=int(self.f0_min),
                f0_max=int(self.f0_max),
                dtype=torch.float32,
                device=self.device,
                sample_rate=self.sample_rate,
                threshold=0.03,
            )
            f0 = self.model_fcpe.compute_f0(x, p_len=p_len)
            del self.model_fcpe
            gc.collect()
        elif "hybrid" in f0_method:
            input_audio_path2wav[input_audio_path] = x.astype(np.double)
            f0 = self.get_f0_hybrid(
                f0_method,
                x,
                self.f0_min,
                self.f0_max,
                p_len,
                hop_length,
            )

        if f0_autotune is True:
            f0 = Autotune.autotune_f0(self, f0)

        f0 *= pow(2, pitch / 12)
        tf0 = self.sample_rate // self.window
        if inp_f0 is not None:
            delta_t = np.round(
                (inp_f0[:, 0].max() - inp_f0[:, 0].min()) * tf0 + 1
            ).astype("int16")
            replace_f0 = np.interp(
                list(range(delta_t)), inp_f0[:, 0] * 100, inp_f0[:, 1]
            )
            shape = f0[self.x_pad * tf0 : self.x_pad * tf0 + len(replace_f0)].shape[0]
            f0[self.x_pad * tf0 : self.x_pad * tf0 + len(replace_f0)] = replace_f0[
                :shape
            ]
        f0bak = f0.copy()
        f0_mel = 1127 * np.log(1 + f0 / 700)
        f0_mel[f0_mel > 0] = (f0_mel[f0_mel > 0] - self.f0_mel_min) * 254 / (
            self.f0_mel_max - self.f0_mel_min
        ) + 1
        f0_mel[f0_mel <= 1] = 1
        f0_mel[f0_mel > 255] = 255
        f0_coarse = np.rint(f0_mel).astype(np.int)

        return f0_coarse, f0bak

    def voice_conversion(
        self,
        model,
        net_g,
        sid,
        audio0,
        pitch,
        pitchf,
        index,
        big_npy,
        index_rate,
        version,
        protect,
    ):
        """
        Performs voice conversion on a given audio segment.

        Args:
            model: The feature extractor model.
            net_g: The generative model for synthesizing speech.
            sid: Speaker ID for the target voice.
            audio0: The input audio segment.
            pitch: Quantized F0 contour for pitch guidance.
            pitchf: Original F0 contour for pitch guidance.
            index: FAISS index for speaker embedding retrieval.
            big_npy: Speaker embeddings stored in a NumPy array.
            index_rate: Blending rate for speaker embedding retrieval.
            version: Model version ("v1" or "v2").
            protect: Protection level for preserving the original pitch.
        """
<<<<<<< HEAD
        feats = torch.from_numpy(audio0)
        if self.is_half:
            feats = feats.half()
        else:
            feats = feats.float()
        if feats.dim() == 2:
            feats = feats.mean(-1)
        assert feats.dim() == 1, feats.dim()
        feats = feats.view(1, -1)
        padding_mask = torch.BoolTensor(feats.shape).to(self.device).fill_(False)

        with torch.no_grad():
            feats = model(feats.to(self.device))["last_hidden_state"]
            feats = (
                model.final_proj(feats[0]).unsqueeze(0) if version == "v1" else feats
            )
        if protect < 0.5 and pitch != None and pitchf != None:
            feats0 = feats.clone()
        if (
            isinstance(index, type(None)) == False
            and isinstance(big_npy, type(None)) == False
            and index_rate != 0
        ):
            npy = feats[0].cpu().numpy()
            if self.is_half:
                npy = npy.astype("float32")

            score, ix = index.search(npy, k=8)
            weight = np.square(1 / score)
            weight /= weight.sum(axis=1, keepdims=True)
            npy = np.sum(big_npy[ix] * np.expand_dims(weight, axis=2), axis=1)

            if self.is_half:
                npy = npy.astype("float16")
=======
        with torch.no_grad():
            pitch_guidance = pitch != None and pitchf != None
            # prepare source audio
>>>>>>> 3e7ac4a4
            feats = (
                torch.from_numpy(audio0).half()
                if self.is_half
                else torch.from_numpy(audio0).float()
            )
            feats = feats.mean(-1) if feats.dim() == 2 else feats
            assert feats.dim() == 1, feats.dim()
            feats = feats.view(1, -1).to(self.device)
            # extract features
            feats = model(feats)["last_hidden_state"]
            feats = (
                model.final_proj(feats[0]).unsqueeze(0) if version == "v1" else feats
            )
            # make a copy for pitch guidance and protection
            feats0 = feats.clone() if pitch_guidance else None
            if (
                index
            ):  # set by parent function, only true if index is available, loaded, and index rate > 0
                feats = self._retrieve_speaker_embeddings(
                    feats, index, big_npy, index_rate
                )
            # feature upsampling
            feats = F.interpolate(feats.permute(0, 2, 1), scale_factor=2).permute(
                0, 2, 1
            )
            # adjust the length if the audio is short
            p_len = min(audio0.shape[0] // self.window, feats.shape[1])
            if pitch_guidance:
                feats0 = F.interpolate(feats0.permute(0, 2, 1), scale_factor=2).permute(
                    0, 2, 1
                )
                pitch, pitchf = pitch[:, :p_len], pitchf[:, :p_len]
                # Pitch protection blending
                if protect < 0.5:
                    pitchff = pitchf.clone()
                    pitchff[pitchf > 0] = 1
                    pitchff[pitchf < 1] = protect
                    feats = feats * pitchff.unsqueeze(-1) + feats0 * (
                        1 - pitchff.unsqueeze(-1)
                    )
                    feats = feats.to(feats0.dtype)
            else:
                pitch, pitchf = None, None
            p_len = torch.tensor([p_len], device=self.device).long()
            audio1 = (
                (net_g.infer(feats, p_len, pitch, pitchf, sid)[0][0, 0])
                .data.cpu()
                .float()
                .numpy()
            )
            # clean up
            del feats, feats0, p_len
            if torch.cuda.is_available():
                torch.cuda.empty_cache()
        return audio1

    def _retrieve_speaker_embeddings(self, feats, index, big_npy, index_rate):
        npy = feats[0].cpu().numpy()
        npy = npy.astype("float32") if self.is_half else npy
        score, ix = index.search(npy, k=8)
        weight = np.square(1 / score)
        weight /= weight.sum(axis=1, keepdims=True)
        npy = np.sum(big_npy[ix] * np.expand_dims(weight, axis=2), axis=1)
        npy = npy.astype("float16") if self.is_half else npy
        feats = (
            torch.from_numpy(npy).unsqueeze(0).to(self.device) * index_rate
            + (1 - index_rate) * feats
        )
        return feats

    def pipeline(
        self,
        model,
        net_g,
        sid,
        audio,
        pitch,
        f0_method,
        file_index,
        index_rate,
        pitch_guidance,
        filter_radius,
        volume_envelope,
        version,
        protect,
        hop_length,
        f0_autotune,
        f0_file,
    ):
        """
        The main pipeline function for performing voice conversion.

        Args:
            model: The feature extractor model.
            net_g: The generative model for synthesizing speech.
            sid: Speaker ID for the target voice.
            audio: The input audio signal.
            input_audio_path: Path to the input audio file.
            pitch: Key to adjust the pitch of the F0 contour.
            f0_method: Method to use for F0 estimation.
            file_index: Path to the FAISS index file for speaker embedding retrieval.
            index_rate: Blending rate for speaker embedding retrieval.
            pitch_guidance: Whether to use pitch guidance during voice conversion.
            filter_radius: Radius for median filtering the F0 contour.
            tgt_sr: Target sampling rate for the output audio.
            resample_sr: Resampling rate for the output audio.
            volume_envelope: Blending rate for adjusting the RMS level of the output audio.
            version: Model version.
            protect: Protection level for preserving the original pitch.
            hop_length: Hop length for F0 estimation methods.
            f0_autotune: Whether to apply autotune to the F0 contour.
            f0_file: Path to a file containing an F0 contour to use.
        """
        if file_index != "" and os.path.exists(file_index) and index_rate > 0:
            try:
                index = faiss.read_index(file_index)
                big_npy = index.reconstruct_n(0, index.ntotal)
            except Exception as error:
                print(f"An error occurred reading the FAISS index: {error}")
                index = big_npy = None
        else:
            index = big_npy = None
        audio = signal.filtfilt(bh, ah, audio)
        audio_pad = np.pad(audio, (self.window // 2, self.window // 2), mode="reflect")
        opt_ts = []
        if audio_pad.shape[0] > self.t_max:
            audio_sum = np.zeros_like(audio)
            for i in range(self.window):
                audio_sum += audio_pad[i : i - self.window]
            for t in range(self.t_center, audio.shape[0], self.t_center):
                opt_ts.append(
                    t
                    - self.t_query
                    + np.where(
                        np.abs(audio_sum[t - self.t_query : t + self.t_query])
                        == np.abs(audio_sum[t - self.t_query : t + self.t_query]).min()
                    )[0][0]
                )
        s = 0
        audio_opt = []
        t = None
        audio_pad = np.pad(audio, (self.t_pad, self.t_pad), mode="reflect")
        p_len = audio_pad.shape[0] // self.window
        inp_f0 = None
        if hasattr(f0_file, "name"):
            try:
                with open(f0_file.name, "r") as f:
                    lines = f.read().strip("\n").split("\n")
                inp_f0 = []
                for line in lines:
                    inp_f0.append([float(i) for i in line.split(",")])
                inp_f0 = np.array(inp_f0, dtype="float32")
            except Exception as error:
                print(f"An error occurred reading the F0 file: {error}")
        sid = torch.tensor(sid, device=self.device).unsqueeze(0).long()
        if pitch_guidance:
            pitch, pitchf = self.get_f0(
                "input_audio_path",  # questionable purpose of making a key for an array
                audio_pad,
                p_len,
                pitch,
                f0_method,
                filter_radius,
                hop_length,
                f0_autotune,
                inp_f0,
            )
            pitch = pitch[:p_len]
            pitchf = pitchf[:p_len]
            if self.device == "mps":
                pitchf = pitchf.astype(np.float32)
            pitch = torch.tensor(pitch, device=self.device).unsqueeze(0).long()
            pitchf = torch.tensor(pitchf, device=self.device).unsqueeze(0).float()
        for t in opt_ts:
            t = t // self.window * self.window
            if pitch_guidance:
                audio_opt.append(
                    self.voice_conversion(
                        model,
                        net_g,
                        sid,
                        audio_pad[s : t + self.t_pad2 + self.window],
                        pitch[:, s // self.window : (t + self.t_pad2) // self.window],
                        pitchf[:, s // self.window : (t + self.t_pad2) // self.window],
                        index,
                        big_npy,
                        index_rate,
                        version,
                        protect,
                    )[self.t_pad_tgt : -self.t_pad_tgt]
                )
            else:
                audio_opt.append(
                    self.voice_conversion(
                        model,
                        net_g,
                        sid,
                        audio_pad[s : t + self.t_pad2 + self.window],
                        None,
                        None,
                        index,
                        big_npy,
                        index_rate,
                        version,
                        protect,
                    )[self.t_pad_tgt : -self.t_pad_tgt]
                )
            s = t
        if pitch_guidance:
            audio_opt.append(
                self.voice_conversion(
                    model,
                    net_g,
                    sid,
                    audio_pad[t:],
                    pitch[:, t // self.window :] if t is not None else pitch,
                    pitchf[:, t // self.window :] if t is not None else pitchf,
                    index,
                    big_npy,
                    index_rate,
                    version,
                    protect,
                )[self.t_pad_tgt : -self.t_pad_tgt]
            )
        else:
            audio_opt.append(
                self.voice_conversion(
                    model,
                    net_g,
                    sid,
                    audio_pad[t:],
                    None,
                    None,
                    index,
                    big_npy,
                    index_rate,
                    version,
                    protect,
                )[self.t_pad_tgt : -self.t_pad_tgt]
            )
        audio_opt = np.concatenate(audio_opt)
        if volume_envelope != 1:
            audio_opt = AudioProcessor.change_rms(
                audio, self.sample_rate, audio_opt, self.sample_rate, volume_envelope
            )
        # if resample_sr >= self.sample_rate and tgt_sr != resample_sr:
        #    audio_opt = librosa.resample(
        #        audio_opt, orig_sr=tgt_sr, target_sr=resample_sr
        #    )
        # audio_max = np.abs(audio_opt).max() / 0.99
        # max_int16 = 32768
        # if audio_max > 1:
        #    max_int16 /= audio_max
        # audio_opt = (audio_opt * 32768).astype(np.int16)
        audio_max = np.abs(audio_opt).max() / 0.99
        if audio_max > 1:
            audio_opt /= audio_max
        if pitch_guidance:
            del pitch, pitchf
        del sid
        if torch.cuda.is_available():
            torch.cuda.empty_cache()
        return audio_opt<|MERGE_RESOLUTION|>--- conflicted
+++ resolved
@@ -414,46 +414,9 @@
             version: Model version ("v1" or "v2").
             protect: Protection level for preserving the original pitch.
         """
-<<<<<<< HEAD
-        feats = torch.from_numpy(audio0)
-        if self.is_half:
-            feats = feats.half()
-        else:
-            feats = feats.float()
-        if feats.dim() == 2:
-            feats = feats.mean(-1)
-        assert feats.dim() == 1, feats.dim()
-        feats = feats.view(1, -1)
-        padding_mask = torch.BoolTensor(feats.shape).to(self.device).fill_(False)
-
-        with torch.no_grad():
-            feats = model(feats.to(self.device))["last_hidden_state"]
-            feats = (
-                model.final_proj(feats[0]).unsqueeze(0) if version == "v1" else feats
-            )
-        if protect < 0.5 and pitch != None and pitchf != None:
-            feats0 = feats.clone()
-        if (
-            isinstance(index, type(None)) == False
-            and isinstance(big_npy, type(None)) == False
-            and index_rate != 0
-        ):
-            npy = feats[0].cpu().numpy()
-            if self.is_half:
-                npy = npy.astype("float32")
-
-            score, ix = index.search(npy, k=8)
-            weight = np.square(1 / score)
-            weight /= weight.sum(axis=1, keepdims=True)
-            npy = np.sum(big_npy[ix] * np.expand_dims(weight, axis=2), axis=1)
-
-            if self.is_half:
-                npy = npy.astype("float16")
-=======
         with torch.no_grad():
             pitch_guidance = pitch != None and pitchf != None
             # prepare source audio
->>>>>>> 3e7ac4a4
             feats = (
                 torch.from_numpy(audio0).half()
                 if self.is_half
