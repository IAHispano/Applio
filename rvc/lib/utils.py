--- conflicted
+++ resolved
@@ -28,18 +28,12 @@
 base_path = os.path.join(now_dir, "rvc", "models", "formant", "stftpitchshift")
 stft = base_path + ".exe" if sys.platform == "win32" else base_path
 
-<<<<<<< HEAD
-=======
 
->>>>>>> 3e7ac4a4
 class HubertModelWithFinalProj(HubertModel):
     def __init__(self, config):
         super().__init__(config)
         self.final_proj = nn.Linear(config.hidden_size, config.classifier_proj_size)
-<<<<<<< HEAD
-=======
 
->>>>>>> 3e7ac4a4
 
 def load_audio(file, sample_rate):
     try:
@@ -56,16 +50,11 @@
 
 
 def load_audio_infer(
-<<<<<<< HEAD
-    file, sample_rate, formant_shifting, formant_qfrency, formant_timbre
-):
-=======
     file,
     sample_rate,
     **kwargs,
 ):
     formant_shifting = kwargs.get("formant_shifting", False)
->>>>>>> 3e7ac4a4
     try:
         file = file.strip(" ").strip('"').strip("\n").strip('"').strip(" ")
         if not os.path.isfile(file):
@@ -76,40 +65,6 @@
         if sr != sample_rate:
             audio = librosa.resample(audio, orig_sr=sr, target_sr=sample_rate)
         if formant_shifting:
-<<<<<<< HEAD
-            audio = (audio * 32767).astype(np.int16)
-            audio_segment = AudioSegment(
-                audio.tobytes(),
-                frame_rate=sample_rate,
-                sample_width=2,
-                channels=1,
-            )
-            with tempfile.NamedTemporaryFile(delete=False, suffix=".wav") as temp_file:
-                temp_file_path = temp_file.name
-                audio_segment.export(temp_file_path, format="wav")
-
-            command = [
-                stft,
-                "-i",
-                temp_file_path,
-                "-q",
-                str(formant_qfrency),
-                "-t",
-                str(formant_timbre),
-                "-o",
-                f"{temp_file_path}_formatted.wav",
-            ]
-            subprocess.run(command, shell=True)
-            formatted_audio_path = f"{temp_file_path}_formatted.wav"
-            audio, sr = sf.read(formatted_audio_path)
-            if len(audio.shape) > 1:
-                audio = librosa.to_mono(audio.T)
-            if sr != sample_rate:
-                audio = librosa.resample(audio, orig_sr=sr, target_sr=sample_rate)
-    except Exception as error:
-        raise RuntimeError(f"An error occurred loading the audio: {error}")
-    return audio.flatten()
-=======
             formant_qfrency = kwargs.get("formant_qfrency", 0.8)
             formant_timbre = kwargs.get("formant_timbre", 0.8)
 
@@ -125,7 +80,6 @@
     except Exception as error:
         raise RuntimeError(f"An error occurred loading the audio: {error}")
     return np.array(audio).flatten()
->>>>>>> 3e7ac4a4
 
 
 def format_title(title):
