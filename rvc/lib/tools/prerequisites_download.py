--- conflicted
+++ resolved
@@ -45,15 +45,8 @@
 ]
 models_list = [("predictors/", ["rmvpe.pt", "fcpe.pt"])]
 embedders_list = [("embedders/contentvec/", ["pytorch_model.bin", "config.json"])]
-<<<<<<< HEAD
-linux_executables_list = [("formant/", ["stftpitchshift"])]
 executables_list = [
     ("", ["ffmpeg.exe", "ffprobe.exe"]),
-    ("formant/", ["stftpitchshift.exe"]),
-=======
-executables_list = [
-    ("", ["ffmpeg.exe", "ffprobe.exe"]),
->>>>>>> 3e7ac4a4
 ]
 
 folder_mapping_list = {
@@ -120,9 +113,6 @@
             future.result()
 
 
-<<<<<<< HEAD
-def calculate_total_size(pretraineds_v1, pretraineds_v2, models, exe):
-=======
 def split_pretraineds(pretrained_list):
     f0_list = []
     non_f0_list = []
@@ -152,7 +142,6 @@
     models,
     exe,
 ):
->>>>>>> 3e7ac4a4
     """
     Calculate the total size of all files to be downloaded based on selected categories.
     """
@@ -160,24 +149,6 @@
     if models:
         total_size += get_file_size_if_missing(models_list)
         total_size += get_file_size_if_missing(embedders_list)
-<<<<<<< HEAD
-    if exe:
-        total_size += get_file_size_if_missing(
-            executables_list if os.name == "nt" else linux_executables_list
-        )
-    if pretraineds_v1:
-        total_size += get_file_size_if_missing(pretraineds_v1_list)
-    if pretraineds_v2:
-        total_size += get_file_size_if_missing(pretraineds_v2_list)
-    return total_size
-
-
-def prequisites_download_pipeline(pretraineds_v1, pretraineds_v2, models, exe):
-    """
-    Manage the download pipeline for different categories of files.
-    """
-    total_size = calculate_total_size(pretraineds_v1, pretraineds_v2, models, exe)
-=======
     if exe and os.name == "nt":
         total_size += get_file_size_if_missing(executables_list)
     total_size += get_file_size_if_missing(pretraineds_v1_f0)
@@ -206,7 +177,6 @@
         models,
         exe,
     )
->>>>>>> 3e7ac4a4
 
     if total_size > 0:
         with tqdm(
@@ -216,16 +186,6 @@
                 download_mapping_files(models_list, global_bar)
                 download_mapping_files(embedders_list, global_bar)
             if exe:
-<<<<<<< HEAD
-                download_mapping_files(
-                    executables_list if os.name == "nt" else linux_executables_list,
-                    global_bar,
-                )
-            if pretraineds_v1:
-                download_mapping_files(pretraineds_v1_list, global_bar)
-            if pretraineds_v2:
-                download_mapping_files(pretraineds_v2_list, global_bar)
-=======
                 if os.name == "nt":
                     download_mapping_files(executables_list, global_bar)
                 else:
@@ -238,6 +198,5 @@
                 download_mapping_files(pretraineds_v2_f0_list, global_bar)
             if pretraineds_v2_nof0:
                 download_mapping_files(pretraineds_v2_nof0_list, global_bar)
->>>>>>> 3e7ac4a4
     else:
         pass