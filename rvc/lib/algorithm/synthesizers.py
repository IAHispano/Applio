import torch
from typing import Optional

from rvc.lib.algorithm.nsf_hifigan import GeneratorNSF_HIFIGAN
from rvc.lib.algorithm.nsf_bigvgan import GeneratorNSF_BIGVGAN
from rvc.lib.algorithm.generators import Generator
from rvc.lib.algorithm.commons import slice_segments2, rand_slice_segments
from rvc.lib.algorithm.residuals import ResidualCouplingBlock
from rvc.lib.algorithm.encoders import TextEncoder, PosteriorEncoder


class Synthesizer(torch.nn.Module):
    """
    Base Synthesizer model.

    Args:
        spec_channels (int): Number of channels in the spectrogram.
        segment_size (int): Size of the audio segment.
        inter_channels (int): Number of channels in the intermediate layers.
        hidden_channels (int): Number of channels in the hidden layers.
        filter_channels (int): Number of channels in the filter layers.
        n_heads (int): Number of attention heads.
        n_layers (int): Number of layers in the encoder.
        kernel_size (int): Size of the convolution kernel.
        p_dropout (float): Dropout probability.
        resblock (str): Type of residual block.
        resblock_kernel_sizes (list): Kernel sizes for the residual blocks.
        resblock_dilation_sizes (list): Dilation sizes for the residual blocks.
        upsample_rates (list): Upsampling rates for the decoder.
        upsample_initial_channel (int): Number of channels in the initial upsampling layer.
        upsample_kernel_sizes (list): Kernel sizes for the upsampling layers.
        spk_embed_dim (int): Dimension of the speaker embedding.
        gin_channels (int): Number of channels in the global conditioning vector.
        sr (int): Sampling rate of the audio.
        use_f0 (bool): Whether to use F0 information.
        text_enc_hidden_dim (int): Hidden dimension for the text encoder.
        kwargs: Additional keyword arguments.
    """

    def __init__(
        self,
        spec_channels,
        segment_size,
        inter_channels,
        hidden_channels,
        filter_channels,
        n_heads,
        n_layers,
        kernel_size,
        p_dropout,
        resblock,
        resblock_kernel_sizes,
        resblock_dilation_sizes,
        upsample_rates,
        upsample_initial_channel,
        upsample_kernel_sizes,
        spk_embed_dim,
        gin_channels,
        sr,
        use_f0,
<<<<<<< HEAD
        text_enc_hidden_dim,
        vocoder_type="hifigan",
=======
        text_enc_hidden_dim=768,
>>>>>>> c88dab9a
        **kwargs
    ):
        super(Synthesizer, self).__init__()
        self.spec_channels = spec_channels
        self.inter_channels = inter_channels
        self.hidden_channels = hidden_channels
        self.filter_channels = filter_channels
        self.n_heads = n_heads
        self.n_layers = n_layers
        self.kernel_size = kernel_size
        self.p_dropout = float(p_dropout)
        self.resblock = resblock
        self.resblock_kernel_sizes = resblock_kernel_sizes
        self.resblock_dilation_sizes = resblock_dilation_sizes
        self.upsample_rates = upsample_rates
        self.upsample_initial_channel = upsample_initial_channel
        self.upsample_kernel_sizes = upsample_kernel_sizes
        self.segment_size = segment_size
        self.gin_channels = gin_channels
        self.spk_embed_dim = spk_embed_dim
        self.use_f0 = use_f0
        self.vocoder_type = vocoder_type
        self.enc_p = TextEncoder(
            inter_channels,
            hidden_channels,
            filter_channels,
            n_heads,
            n_layers,
            kernel_size,
            float(p_dropout),
            text_enc_hidden_dim,
            vocoder_type=vocoder_type,
            f0=use_f0,
        )

        if use_f0:
            if vocoder_type == "hifigan":
                self.dec = GeneratorNSF_HIFIGAN(
                    inter_channels,
                    resblock,
                    resblock_kernel_sizes,
                    resblock_dilation_sizes,
                    upsample_rates,
                    upsample_initial_channel,
                    upsample_kernel_sizes,
                    gin_channels=gin_channels,
                    sr=sr,
                    is_half=kwargs["is_half"],
                )
            elif vocoder_type == "bigvgan":
                self.dec = GeneratorNSF_BIGVGAN(
                    resblock_kernel_sizes=resblock_kernel_sizes,
                    resblock_dilation_sizes=resblock_dilation_sizes,
                    upsample_rates=upsample_rates,
                    upsample_kernel_sizes=upsample_kernel_sizes,
                    upsample_input=inter_channels,
                    upsample_initial_channel=upsample_initial_channel,
                    sampling_rate=sr,
                    spk_dim=gin_channels,
                )
        else:
            self.dec = Generator(
                inter_channels,
                resblock,
                resblock_kernel_sizes,
                resblock_dilation_sizes,
                upsample_rates,
                upsample_initial_channel,
                upsample_kernel_sizes,
                gin_channels=gin_channels,
            )

        self.enc_q = PosteriorEncoder(
            spec_channels,
            inter_channels,
            hidden_channels,
            5,
            1,
            16,
            gin_channels=gin_channels,
        )
        self.flow = ResidualCouplingBlock(
            inter_channels, hidden_channels, 5, 1, 3, gin_channels=gin_channels
        )
        self.emb_g = torch.nn.Embedding(self.spk_embed_dim, gin_channels)

    def remove_weight_norm(self):
        """Removes weight normalization from the model."""
        self.dec.remove_weight_norm()
        self.flow.remove_weight_norm()
        self.enc_q.remove_weight_norm()

    def __prepare_scriptable__(self):
        for hook in self.dec._forward_pre_hooks.values():
            if (
                hook.__module__ == "torch.nn.utils.parametrizations.weight_norm"
                and hook.__class__.__name__ == "WeightNorm"
            ):
                torch.nn.utils.remove_weight_norm(self.dec)
        for hook in self.flow._forward_pre_hooks.values():
            if (
                hook.__module__ == "torch.nn.utils.parametrizations.weight_norm"
                and hook.__class__.__name__ == "WeightNorm"
            ):
                torch.nn.utils.remove_weight_norm(self.flow)
        if hasattr(self, "enc_q"):
            for hook in self.enc_q._forward_pre_hooks.values():
                if (
                    hook.__module__ == "torch.nn.utils.parametrizations.weight_norm"
                    and hook.__class__.__name__ == "WeightNorm"
                ):
                    torch.nn.utils.remove_weight_norm(self.enc_q)
        return self

    @torch.jit.ignore
    def forward(
        self,
        phone: torch.Tensor,
        phone_lengths: torch.Tensor,
        pitch: Optional[torch.Tensor] = None,
        pitchf: Optional[torch.Tensor] = None,
        y: torch.Tensor = None,
        y_lengths: torch.Tensor = None,
        ds: Optional[torch.Tensor] = None,
    ):
        """
        Forward pass of the model.

        Args:
            phone (torch.Tensor): Phoneme sequence.
            phone_lengths (torch.Tensor): Lengths of the phoneme sequences.
            pitch (torch.Tensor, optional): Pitch sequence.
            pitchf (torch.Tensor, optional): Fine-grained pitch sequence.
            y (torch.Tensor, optional): Target spectrogram.
            y_lengths (torch.Tensor, optional): Lengths of the target spectrograms.
            ds (torch.Tensor, optional): Speaker embedding. Defaults to None.
        """
        g = self.emb_g(ds).unsqueeze(-1)
        m_p, logs_p, x_mask = self.enc_p(phone, pitch, phone_lengths)
        if y is not None:
            z, m_q, logs_q, y_mask = self.enc_q(y, y_lengths, g=g)
            z_p = self.flow(z, y_mask, g=g)
            z_slice, ids_slice = rand_slice_segments(z, y_lengths, self.segment_size)
            if self.use_f0:
                pitchf = slice_segments2(pitchf, ids_slice, self.segment_size)
                o = self.dec(z_slice, pitchf, g=g)
            else:
                o = self.dec(z_slice, g=g)
            return o, ids_slice, x_mask, y_mask, (z, z_p, m_p, logs_p, m_q, logs_q)
        else:
            return None, None, x_mask, None, (None, None, m_p, logs_p, None, None)

    @torch.jit.export
    def infer(
        self,
        phone: torch.Tensor,
        phone_lengths: torch.Tensor,
        pitch: Optional[torch.Tensor] = None,
        nsff0: Optional[torch.Tensor] = None,
        sid: torch.Tensor = None,
        rate: Optional[torch.Tensor] = None,
    ):
        """
        Inference of the model.

        Args:
            phone (torch.Tensor): Phoneme sequence.
            phone_lengths (torch.Tensor): Lengths of the phoneme sequences.
            pitch (torch.Tensor, optional): Pitch sequence.
            nsff0 (torch.Tensor, optional): Fine-grained pitch sequence.
            sid (torch.Tensor): Speaker embedding.
            rate (torch.Tensor, optional): Rate for time-stretching. Defaults to None.
        """
        g = self.emb_g(sid).unsqueeze(-1)
        m_p, logs_p, x_mask = self.enc_p(phone, pitch, phone_lengths)
        z_p = (m_p + torch.exp(logs_p) * torch.randn_like(m_p) * 0.66666) * x_mask
        if rate is not None:
            assert isinstance(rate, torch.Tensor)
            head = int(z_p.shape[2] * (1.0 - rate.item()))
            z_p = z_p[:, :, head:]
            x_mask = x_mask[:, :, head:]
            if self.use_f0:
                nsff0 = nsff0[:, head:]
        if self.use_f0:
            z = self.flow(z_p, x_mask, g=g, reverse=True)
            o = self.dec(z * x_mask, nsff0, g=g)
        else:
            z = self.flow(z_p, x_mask, g=g, reverse=True)
            o = self.dec(z * x_mask, g=g)
        return o, x_mask, (z, z_p, m_p, logs_p)<|MERGE_RESOLUTION|>--- conflicted
+++ resolved
@@ -58,12 +58,8 @@
         gin_channels,
         sr,
         use_f0,
-<<<<<<< HEAD
-        text_enc_hidden_dim,
         vocoder_type="hifigan",
-=======
         text_enc_hidden_dim=768,
->>>>>>> c88dab9a
         **kwargs
     ):
         super(Synthesizer, self).__init__()
