--- conflicted
+++ resolved
@@ -408,15 +408,6 @@
             self.hann_window[keyshift_key] = torch.hann_window(win_length_new).to(
                 audio.device
             )
-
-        # Zluda, fall-back to CPU for FFTs since HIP SDK has no cuFFT alternative
-        source_device = audio.device
-        if audio.device.type == "cuda" and torch.cuda.get_device_name().endswith(
-            "[ZLUDA]"
-        ):
-            audio = audio.to("cpu")
-            self.hann_window[keyshift_key] = self.hann_window[keyshift_key].to("cpu")
-
         fft = torch.stft(
             audio,
             n_fft=n_fft_new,
@@ -425,11 +416,7 @@
             window=self.hann_window[keyshift_key],
             center=center,
             return_complex=True,
-<<<<<<< HEAD
-        ).to(source_device)
-=======
-        )
->>>>>>> 3e7ac4a4
+        )
 
         magnitude = torch.sqrt(fft.real.pow(2) + fft.imag.pow(2))
         if keyshift != 0:
