from typing import Union

import torch.nn.functional as F
import numpy as np
import torch
import torch.nn as nn
from torch.nn.utils.parametrizations import weight_norm
from torchaudio.transforms import Resample
import os
import librosa
import soundfile as sf
import torch.utils.data
from librosa.filters import mel as librosa_mel_fn
import math
from functools import partial

from einops import rearrange, repeat
from local_attention import LocalAttention
from torch import nn

os.environ["LRU_CACHE_CAPACITY"] = "3"


def load_wav_to_torch(full_path, target_sr=None, return_empty_on_exception=False):
<<<<<<< HEAD
    sample_rate = None
    try:
        data, sample_rate = sf.read(full_path, always_2d=True)  # than soundfile.
=======
    """Loads wav file to torch tensor."""
    try:
        data, sample_rate = sf.read(full_path, always_2d=True)
>>>>>>> bd7e7fb2
    except Exception as error:
        print(f"An error occurred loading {full_path}: {error}")
        if return_empty_on_exception:
            return [], sample_rate or target_sr or 48000
        else:
            raise

    data = data[:, 0] if len(data.shape) > 1 else data
    assert len(data) > 2

    # Normalize data
    max_mag = (
        -np.iinfo(data.dtype).min
        if np.issubdtype(data.dtype, np.integer)
        else max(np.amax(data), -np.amin(data))
    )
    max_mag = (
        (2**31) + 1 if max_mag > (2**15) else ((2**15) + 1 if max_mag > 1.01 else 1.0)
    )
    data = torch.FloatTensor(data.astype(np.float32)) / max_mag

<<<<<<< HEAD
    if (
        torch.isinf(data) | torch.isnan(data)
    ).any() and return_empty_on_exception:  # resample will crash with inf/NaN inputs. return_empty_on_exception will return empty arr instead of except
=======
    # Handle exceptions and resample
    if (torch.isinf(data) | torch.isnan(data)).any() and return_empty_on_exception:
>>>>>>> bd7e7fb2
        return [], sample_rate or target_sr or 48000
    if target_sr is not None and sample_rate != target_sr:
        data = torch.from_numpy(
            librosa.core.resample(
                data.numpy(), orig_sr=sample_rate, target_sr=target_sr
            )
        )
        sample_rate = target_sr

    return data, sample_rate


def dynamic_range_compression(x, C=1, clip_val=1e-5):
    return np.log(np.clip(x, a_min=clip_val, a_max=None) * C)


def dynamic_range_decompression(x, C=1):
    return np.exp(x) / C


def dynamic_range_compression_torch(x, C=1, clip_val=1e-5):
    return torch.log(torch.clamp(x, min=clip_val) * C)


def dynamic_range_decompression_torch(x, C=1):
    return torch.exp(x) / C


class STFT:
    def __init__(
        self,
        sr=22050,
        n_mels=80,
        n_fft=1024,
        win_size=1024,
        hop_length=256,
        fmin=20,
        fmax=11025,
        clip_val=1e-5,
    ):
        self.target_sr = sr
        self.n_mels = n_mels
        self.n_fft = n_fft
        self.win_size = win_size
        self.hop_length = hop_length
        self.fmin = fmin
        self.fmax = fmax
        self.clip_val = clip_val
        self.mel_basis = {}
        self.hann_window = {}

    def get_mel(self, y, keyshift=0, speed=1, center=False, train=False):
        sample_rate = self.target_sr
        n_mels = self.n_mels
        n_fft = self.n_fft
        win_size = self.win_size
        hop_length = self.hop_length
        fmin = self.fmin
        fmax = self.fmax
        clip_val = self.clip_val

        factor = 2 ** (keyshift / 12)
        n_fft_new = int(np.round(n_fft * factor))
        win_size_new = int(np.round(win_size * factor))
        hop_length_new = int(np.round(hop_length * speed))

        # Optimize mel_basis and hann_window caching
        mel_basis = self.mel_basis if not train else {}
        hann_window = self.hann_window if not train else {}

        mel_basis_key = str(fmax) + "_" + str(y.device)
        if mel_basis_key not in mel_basis:
            mel = librosa_mel_fn(
                sr=sample_rate, n_fft=n_fft, n_mels=n_mels, fmin=fmin, fmax=fmax
            )
            mel_basis[mel_basis_key] = torch.from_numpy(mel).float().to(y.device)

        keyshift_key = str(keyshift) + "_" + str(y.device)
        if keyshift_key not in hann_window:
            hann_window[keyshift_key] = torch.hann_window(win_size_new).to(y.device)

        # Padding and STFT
        pad_left = (win_size_new - hop_length_new) // 2
        pad_right = max(
            (win_size_new - hop_length_new + 1) // 2,
            win_size_new - y.size(-1) - pad_left,
        )
        mode = "reflect" if pad_right < y.size(-1) else "constant"
        y = torch.nn.functional.pad(y.unsqueeze(1), (pad_left, pad_right), mode=mode)
        y = y.squeeze(1)

        spec = torch.stft(
            y,
            n_fft_new,
            hop_length=hop_length_new,
            win_length=win_size_new,
            window=hann_window[keyshift_key],
            center=center,
            pad_mode="reflect",
            normalized=False,
            onesided=True,
            return_complex=True,
        )
        spec = torch.sqrt(spec.real.pow(2) + spec.imag.pow(2) + (1e-9))

        # Handle keyshift and mel conversion
        if keyshift != 0:
            size = n_fft // 2 + 1
            resize = spec.size(1)
            spec = (
                F.pad(spec, (0, 0, 0, size - resize))
                if resize < size
                else spec[:, :size, :]
            )
            spec = spec * win_size / win_size_new
        spec = torch.matmul(mel_basis[mel_basis_key], spec)
        spec = dynamic_range_compression_torch(spec, clip_val=clip_val)
        return spec

    def __call__(self, audiopath):
        audio, sr = load_wav_to_torch(audiopath, target_sr=self.target_sr)
        spect = self.get_mel(audio.unsqueeze(0)).squeeze(0)
        return spect


stft = STFT()


def softmax_kernel(
    data, *, projection_matrix, is_query, normalize_data=True, eps=1e-4, device=None
):
    b, h, *_ = data.shape

    # Normalize data
    data_normalizer = (data.shape[-1] ** -0.25) if normalize_data else 1.0

    # Project data
    ratio = projection_matrix.shape[0] ** -0.5
    projection = repeat(projection_matrix, "j d -> b h j d", b=b, h=h)
    projection = projection.type_as(data)
    data_dash = torch.einsum("...id,...jd->...ij", (data_normalizer * data), projection)

    # Calculate diagonal data
    diag_data = data**2
    diag_data = torch.sum(diag_data, dim=-1)
    diag_data = (diag_data / 2.0) * (data_normalizer**2)
    diag_data = diag_data.unsqueeze(dim=-1)

    # Apply softmax
    if is_query:
        data_dash = ratio * (
            torch.exp(
                data_dash
                - diag_data
                - torch.max(data_dash, dim=-1, keepdim=True).values
            )
            + eps
        )
    else:
        data_dash = ratio * (torch.exp(data_dash - diag_data + eps))

    return data_dash.type_as(data)


def orthogonal_matrix_chunk(cols, qr_uniform_q=False, device=None):
    unstructured_block = torch.randn((cols, cols), device=device)
    q, r = torch.linalg.qr(unstructured_block.cpu(), mode="reduced")
    q, r = map(lambda t: t.to(device), (q, r))

    if qr_uniform_q:
        d = torch.diag(r, 0)
        q *= d.sign()
    return q.t()


def exists(val):
    return val is not None


def empty(tensor):
    return tensor.numel() == 0


def default(val, d):
    return val if exists(val) else d


def cast_tuple(val):
    return (val,) if not isinstance(val, tuple) else val


class PCmer(nn.Module):
    def __init__(
        self,
        num_layers,
        num_heads,
        dim_model,
        dim_keys,
        dim_values,
        residual_dropout,
        attention_dropout,
    ):
        super().__init__()
        self.num_layers = num_layers
        self.num_heads = num_heads
        self.dim_model = dim_model
        self.dim_values = dim_values
        self.dim_keys = dim_keys
        self.residual_dropout = residual_dropout
        self.attention_dropout = attention_dropout

        self._layers = nn.ModuleList([_EncoderLayer(self) for _ in range(num_layers)])

    def forward(self, phone, mask=None):
        for layer in self._layers:
            phone = layer(phone, mask)
        return phone


class _EncoderLayer(nn.Module):
    def __init__(self, parent: PCmer):
        super().__init__()
        self.conformer = ConformerConvModule(parent.dim_model)
        self.norm = nn.LayerNorm(parent.dim_model)
        self.dropout = nn.Dropout(parent.residual_dropout)
        self.attn = SelfAttention(
            dim=parent.dim_model, heads=parent.num_heads, causal=False
        )

    def forward(self, phone, mask=None):
        phone = phone + (self.attn(self.norm(phone), mask=mask))
        phone = phone + (self.conformer(phone))
        return phone


def calc_same_padding(kernel_size):
    pad = kernel_size // 2
    return (pad, pad - (kernel_size + 1) % 2)


class Swish(nn.Module):
    def forward(self, x):
        return x * x.sigmoid()


class Transpose(nn.Module):
    def __init__(self, dims):
        super().__init__()
        assert len(dims) == 2, "dims must be a tuple of two dimensions"
        self.dims = dims

    def forward(self, x):
        return x.transpose(*self.dims)


class GLU(nn.Module):
    def __init__(self, dim):
        super().__init__()
        self.dim = dim

    def forward(self, x):
        out, gate = x.chunk(2, dim=self.dim)
        return out * gate.sigmoid()


class DepthWiseConv1d(nn.Module):
    def __init__(self, chan_in, chan_out, kernel_size, padding):
        super().__init__()
        self.padding = padding
        self.conv = nn.Conv1d(chan_in, chan_out, kernel_size, groups=chan_in)

    def forward(self, x):
        x = F.pad(x, self.padding)
        return self.conv(x)


class ConformerConvModule(nn.Module):
    def __init__(
        self, dim, causal=False, expansion_factor=2, kernel_size=31, dropout=0.0
    ):
        super().__init__()

        inner_dim = dim * expansion_factor
        padding = calc_same_padding(kernel_size) if not causal else (kernel_size - 1, 0)

        self.net = nn.Sequential(
            nn.LayerNorm(dim),
            Transpose((1, 2)),
            nn.Conv1d(dim, inner_dim * 2, 1),
            GLU(dim=1),
            DepthWiseConv1d(
                inner_dim, inner_dim, kernel_size=kernel_size, padding=padding
            ),
            Swish(),
            nn.Conv1d(inner_dim, dim, 1),
            Transpose((1, 2)),
            nn.Dropout(dropout),
        )

    def forward(self, x):
        return self.net(x)


def linear_attention(q, k, v):
    if v is None:
        out = torch.einsum("...ed,...nd->...ne", k, q)
        return out
    else:
        k_cumsum = k.sum(dim=-2)
        D_inv = 1.0 / (torch.einsum("...nd,...d->...n", q, k_cumsum.type_as(q)) + 1e-8)
        context = torch.einsum("...nd,...ne->...de", k, v)
        out = torch.einsum("...de,...nd,...n->...ne", context, q, D_inv)
        return out


def gaussian_orthogonal_random_matrix(
    nb_rows, nb_columns, scaling=0, qr_uniform_q=False, device=None
):
    nb_full_blocks = int(nb_rows / nb_columns)
    block_list = []

    for _ in range(nb_full_blocks):
        q = orthogonal_matrix_chunk(
            nb_columns, qr_uniform_q=qr_uniform_q, device=device
        )
        block_list.append(q)

    remaining_rows = nb_rows - nb_full_blocks * nb_columns
    if remaining_rows > 0:
        q = orthogonal_matrix_chunk(
            nb_columns, qr_uniform_q=qr_uniform_q, device=device
        )
        block_list.append(q[:remaining_rows])

    final_matrix = torch.cat(block_list)

    if scaling == 0:
        multiplier = torch.randn((nb_rows, nb_columns), device=device).norm(dim=1)
    elif scaling == 1:
        multiplier = math.sqrt((float(nb_columns))) * torch.ones(
            (nb_rows,), device=device
        )
    else:
        raise ValueError(f"Invalid scaling {scaling}")

    return torch.diag(multiplier) @ final_matrix


class FastAttention(nn.Module):
    def __init__(
        self,
        dim_heads,
        nb_features=None,
        ortho_scaling=0,
        causal=False,
        generalized_attention=False,
        kernel_fn=nn.ReLU(),
        qr_uniform_q=False,
        no_projection=False,
    ):
        super().__init__()
        nb_features = default(nb_features, int(dim_heads * math.log(dim_heads)))

        self.dim_heads = dim_heads
        self.nb_features = nb_features
        self.ortho_scaling = ortho_scaling

        self.create_projection = partial(
            gaussian_orthogonal_random_matrix,
            nb_rows=self.nb_features,
            nb_columns=dim_heads,
            scaling=ortho_scaling,
            qr_uniform_q=qr_uniform_q,
        )
        projection_matrix = self.create_projection()
        self.register_buffer("projection_matrix", projection_matrix)

        self.generalized_attention = generalized_attention
        self.kernel_fn = kernel_fn
        self.no_projection = no_projection
        self.causal = causal

    @torch.no_grad()
    def redraw_projection_matrix(self):
        projections = self.create_projection()
        self.projection_matrix.copy_(projections)
        del projections

    def forward(self, q, k, v):
        device = q.device

        if self.no_projection:
            q = q.softmax(dim=-1)
            k = torch.exp(k) if self.causal else k.softmax(dim=-2)
        else:
            create_kernel = partial(
                softmax_kernel, projection_matrix=self.projection_matrix, device=device
            )
            q = create_kernel(q, is_query=True)
            k = create_kernel(k, is_query=False)

        attn_fn = linear_attention if not self.causal else self.causal_linear_fn

        if v is None:
            out = attn_fn(q, k, None)
            return out
        else:
            out = attn_fn(q, k, v)
            return out


class SelfAttention(nn.Module):
    def __init__(
        self,
        dim,
        causal=False,
        heads=8,
        dim_head=64,
        local_heads=0,
        local_window_size=256,
        nb_features=None,
        feature_redraw_interval=1000,
        generalized_attention=False,
        kernel_fn=nn.ReLU(),
        qr_uniform_q=False,
        dropout=0.0,
        no_projection=False,
    ):
        super().__init__()
        assert dim % heads == 0, "dimension must be divisible by number of heads"
        dim_head = default(dim_head, dim // heads)
        inner_dim = dim_head * heads
        self.fast_attention = FastAttention(
            dim_head,
            nb_features,
            causal=causal,
            generalized_attention=generalized_attention,
            kernel_fn=kernel_fn,
            qr_uniform_q=qr_uniform_q,
            no_projection=no_projection,
        )

        self.heads = heads
        self.global_heads = heads - local_heads
        self.local_attn = (
            LocalAttention(
                window_size=local_window_size,
                causal=causal,
                autopad=True,
                dropout=dropout,
                look_forward=int(not causal),
                rel_pos_emb_config=(dim_head, local_heads),
            )
            if local_heads > 0
            else None
        )

        self.to_q = nn.Linear(dim, inner_dim)
        self.to_k = nn.Linear(dim, inner_dim)
        self.to_v = nn.Linear(dim, inner_dim)
        self.to_out = nn.Linear(inner_dim, dim)
        self.dropout = nn.Dropout(dropout)

    @torch.no_grad()
    def redraw_projection_matrix(self):
        self.fast_attention.redraw_projection_matrix()

    def forward(
        self,
        x,
        context=None,
        mask=None,
        context_mask=None,
        name=None,
        inference=False,
        **kwargs,
    ):
        _, _, _, h, gh = *x.shape, self.heads, self.global_heads

        cross_attend = exists(context)
        context = default(context, x)
        context_mask = default(context_mask, mask) if not cross_attend else context_mask
        q, k, v = self.to_q(x), self.to_k(context), self.to_v(context)

        q, k, v = map(lambda t: rearrange(t, "b n (h d) -> b h n d", h=h), (q, k, v))
        (q, lq), (k, lk), (v, lv) = map(lambda t: (t[:, :gh], t[:, gh:]), (q, k, v))

        attn_outs = []
        if not empty(q):
            if exists(context_mask):
                global_mask = context_mask[:, None, :, None]
                v.masked_fill_(~global_mask, 0.0)
            if cross_attend:
                pass  # TODO: Implement cross-attention
            else:
                out = self.fast_attention(q, k, v)
            attn_outs.append(out)

        if not empty(lq):
            assert (
                not cross_attend
            ), "local attention is not compatible with cross attention"
            out = self.local_attn(lq, lk, lv, input_mask=mask)
            attn_outs.append(out)

        out = torch.cat(attn_outs, dim=1)
        out = rearrange(out, "b h n d -> b n (h d)")
        out = self.to_out(out)
        return self.dropout(out)


def l2_regularization(model, l2_alpha):
    l2_loss = []
    for module in model.modules():
        if type(module) is nn.Conv2d:
            l2_loss.append((module.weight**2).sum() / 2.0)
    return l2_alpha * sum(l2_loss)


class FCPE(nn.Module):
    def __init__(
        self,
        input_channel=128,
        out_dims=360,
        n_layers=12,
        n_chans=512,
        use_siren=False,
        use_full=False,
        loss_mse_scale=10,
        loss_l2_regularization=False,
        loss_l2_regularization_scale=1,
        loss_grad1_mse=False,
        loss_grad1_mse_scale=1,
        f0_max=1975.5,
        f0_min=32.70,
        confidence=False,
        threshold=0.05,
        use_input_conv=True,
    ):
        super().__init__()
        if use_siren is True:
            raise ValueError("Siren is not supported yet.")
        if use_full is True:
            raise ValueError("Full model is not supported yet.")

        self.loss_mse_scale = loss_mse_scale if (loss_mse_scale is not None) else 10
        self.loss_l2_regularization = (
            loss_l2_regularization if (loss_l2_regularization is not None) else False
        )
        self.loss_l2_regularization_scale = (
            loss_l2_regularization_scale
            if (loss_l2_regularization_scale is not None)
            else 1
        )
        self.loss_grad1_mse = loss_grad1_mse if (loss_grad1_mse is not None) else False
        self.loss_grad1_mse_scale = (
            loss_grad1_mse_scale if (loss_grad1_mse_scale is not None) else 1
        )
        self.f0_max = f0_max if (f0_max is not None) else 1975.5
        self.f0_min = f0_min if (f0_min is not None) else 32.70
        self.confidence = confidence if (confidence is not None) else False
        self.threshold = threshold if (threshold is not None) else 0.05
        self.use_input_conv = use_input_conv if (use_input_conv is not None) else True

        self.cent_table_b = torch.Tensor(
            np.linspace(
                self.f0_to_cent(torch.Tensor([f0_min]))[0],
                self.f0_to_cent(torch.Tensor([f0_max]))[0],
                out_dims,
            )
        )
        self.register_buffer("cent_table", self.cent_table_b)

        # conv in stack
        _leaky = nn.LeakyReLU()
        self.stack = nn.Sequential(
            nn.Conv1d(input_channel, n_chans, 3, 1, 1),
            nn.GroupNorm(4, n_chans),
            _leaky,
            nn.Conv1d(n_chans, n_chans, 3, 1, 1),
        )

        # transformer
        self.decoder = PCmer(
            num_layers=n_layers,
            num_heads=8,
            dim_model=n_chans,
            dim_keys=n_chans,
            dim_values=n_chans,
            residual_dropout=0.1,
            attention_dropout=0.1,
        )
        self.norm = nn.LayerNorm(n_chans)

        # out
        self.n_out = out_dims
        self.dense_out = weight_norm(nn.Linear(n_chans, self.n_out))

    def forward(
        self, mel, infer=True, gt_f0=None, return_hz_f0=False, cdecoder="local_argmax"
    ):
        if cdecoder == "argmax":
            self.cdecoder = self.cents_decoder
        elif cdecoder == "local_argmax":
            self.cdecoder = self.cents_local_decoder

        x = (
            self.stack(mel.transpose(1, 2)).transpose(1, 2)
            if self.use_input_conv
            else mel
        )
        x = self.decoder(x)
        x = self.norm(x)
        x = self.dense_out(x)
        x = torch.sigmoid(x)

        if not infer:
            gt_cent_f0 = self.f0_to_cent(gt_f0)
            gt_cent_f0 = self.gaussian_blurred_cent(gt_cent_f0)
            loss_all = self.loss_mse_scale * F.binary_cross_entropy(x, gt_cent_f0)
            if self.loss_l2_regularization:
                loss_all = loss_all + l2_regularization(
                    model=self, l2_alpha=self.loss_l2_regularization_scale
                )
            x = loss_all
        if infer:
            x = self.cdecoder(x)
            x = self.cent_to_f0(x)
            x = (1 + x / 700).log() if not return_hz_f0 else x

        return x

    def cents_decoder(self, y, mask=True):
        B, N, _ = y.size()
        ci = self.cent_table[None, None, :].expand(B, N, -1)
        rtn = torch.sum(ci * y, dim=-1, keepdim=True) / torch.sum(
            y, dim=-1, keepdim=True
        )
        if mask:
            confident = torch.max(y, dim=-1, keepdim=True)[0]
            confident_mask = torch.ones_like(confident)
            confident_mask[confident <= self.threshold] = float("-INF")
            rtn = rtn * confident_mask
        return (rtn, confident) if self.confidence else rtn

    def cents_local_decoder(self, y, mask=True):
        B, N, _ = y.size()
        ci = self.cent_table[None, None, :].expand(B, N, -1)
        confident, max_index = torch.max(y, dim=-1, keepdim=True)
        local_argmax_index = torch.arange(0, 9).to(max_index.device) + (max_index - 4)
        local_argmax_index = torch.clamp(local_argmax_index, 0, self.n_out - 1)
        ci_l = torch.gather(ci, -1, local_argmax_index)
        y_l = torch.gather(y, -1, local_argmax_index)
        rtn = torch.sum(ci_l * y_l, dim=-1, keepdim=True) / torch.sum(
            y_l, dim=-1, keepdim=True
        )
        if mask:
            confident_mask = torch.ones_like(confident)
            confident_mask[confident <= self.threshold] = float("-INF")
            rtn = rtn * confident_mask
        return (rtn, confident) if self.confidence else rtn

    def cent_to_f0(self, cent):
        return 10.0 * 2 ** (cent / 1200.0)

    def f0_to_cent(self, f0):
        return 1200.0 * torch.log2(f0 / 10.0)

    def gaussian_blurred_cent(self, cents):
        mask = (cents > 0.1) & (cents < (1200.0 * np.log2(self.f0_max / 10.0)))
        B, N, _ = cents.size()
        ci = self.cent_table[None, None, :].expand(B, N, -1)
        return torch.exp(-torch.square(ci - cents) / 1250) * mask.float()


class FCPEInfer:
    def __init__(self, model_path, device=None, dtype=torch.float32):
        if device is None:
            device = "cuda" if torch.cuda.is_available() else "cpu"
        self.device = device
        ckpt = torch.load(model_path, map_location=torch.device(self.device))
        self.args = DotDict(ckpt["config"])
        self.dtype = dtype
        model = FCPE(
            input_channel=self.args.model.input_channel,
            out_dims=self.args.model.out_dims,
            n_layers=self.args.model.n_layers,
            n_chans=self.args.model.n_chans,
            use_siren=self.args.model.use_siren,
            use_full=self.args.model.use_full,
            loss_mse_scale=self.args.loss.loss_mse_scale,
            loss_l2_regularization=self.args.loss.loss_l2_regularization,
            loss_l2_regularization_scale=self.args.loss.loss_l2_regularization_scale,
            loss_grad1_mse=self.args.loss.loss_grad1_mse,
            loss_grad1_mse_scale=self.args.loss.loss_grad1_mse_scale,
            f0_max=self.args.model.f0_max,
            f0_min=self.args.model.f0_min,
            confidence=self.args.model.confidence,
        )
        model.to(self.device).to(self.dtype)
        model.load_state_dict(ckpt["model"])
        model.eval()
        self.model = model
        self.wav2mel = Wav2Mel(self.args, dtype=self.dtype, device=self.device)

    @torch.no_grad()
    def __call__(self, audio, sr, threshold=0.05):
        self.model.threshold = threshold
        audio = audio[None, :]
        mel = self.wav2mel(audio=audio, sample_rate=sr).to(self.dtype)
        f0 = self.model(mel=mel, infer=True, return_hz_f0=True)
        return f0


class Wav2Mel:
    def __init__(self, args, device=None, dtype=torch.float32):
<<<<<<< HEAD
        # self.args = args
        self.sample_rate = args.mel.sample_rate
=======
        self.sample_rate = args.mel.sampling_rate
>>>>>>> bd7e7fb2
        self.hop_size = args.mel.hop_size
        if device is None:
            device = "cuda" if torch.cuda.is_available() else "cpu"
        self.device = device
        self.dtype = dtype
        self.stft = STFT(
            args.mel.sample_rate,
            args.mel.num_mels,
            args.mel.n_fft,
            args.mel.win_size,
            args.mel.hop_size,
            args.mel.fmin,
            args.mel.fmax,
        )
        self.resample_kernel = {}

    def extract_nvstft(self, audio, keyshift=0, train=False):
        mel = self.stft.get_mel(audio, keyshift=keyshift, train=train).transpose(1, 2)
        return mel

    def extract_mel(self, audio, sample_rate, keyshift=0, train=False):
        audio = audio.to(self.dtype).to(self.device)
<<<<<<< HEAD
        # resample
=======
>>>>>>> bd7e7fb2
        if sample_rate == self.sample_rate:
            audio_res = audio
        else:
            key_str = str(sample_rate)
            if key_str not in self.resample_kernel:
                self.resample_kernel[key_str] = Resample(
                    sample_rate, self.sample_rate, lowpass_filter_width=128
                )
            self.resample_kernel[key_str] = (
                self.resample_kernel[key_str].to(self.dtype).to(self.device)
            )
            audio_res = self.resample_kernel[key_str](audio)

        mel = self.extract_nvstft(
            audio_res, keyshift=keyshift, train=train
        )  # B, n_frames, bins
        n_frames = int(audio.shape[1] // self.hop_size) + 1
        mel = (
            torch.cat((mel, mel[:, -1:, :]), 1) if n_frames > int(mel.shape[1]) else mel
        )
        mel = mel[:, :n_frames, :] if n_frames < int(mel.shape[1]) else mel
        return mel

    def __call__(self, audio, sample_rate, keyshift=0, train=False):
        return self.extract_mel(audio, sample_rate, keyshift=keyshift, train=train)


class DotDict(dict):
    def __getattr__(*args):
        val = dict.get(*args)
        return DotDict(val) if type(val) is dict else val

    __setattr__ = dict.__setitem__
    __delattr__ = dict.__delitem__


class F0Predictor(object):
    def compute_f0(self, wav, p_len):
        pass

    def compute_f0_uv(self, wav, p_len):
        pass


class FCPEF0Predictor(F0Predictor):
    def __init__(
        self,
        model_path,
        hop_length=512,
        f0_min=50,
        f0_max=1100,
        dtype=torch.float32,
        device=None,
        sample_rate=44100,
        threshold=0.05,
    ):
        self.fcpe = FCPEInfer(model_path, device=device, dtype=dtype)
        self.hop_length = hop_length
        self.f0_min = f0_min
        self.f0_max = f0_max
        self.device = device or ("cuda" if torch.cuda.is_available() else "cpu")
        self.threshold = threshold
        self.sample_rate = sample_rate
        self.dtype = dtype
        self.name = "fcpe"

    def repeat_expand(
        self,
        content: Union[torch.Tensor, np.ndarray],
        target_len: int,
        mode: str = "nearest",
    ):
        ndim = content.ndim
        content = (
            content[None, None]
            if ndim == 1
            else content[None] if ndim == 2 else content
        )
        assert content.ndim == 3
        is_np = isinstance(content, np.ndarray)
        content = torch.from_numpy(content) if is_np else content
        results = torch.nn.functional.interpolate(content, size=target_len, mode=mode)
<<<<<<< HEAD

        if is_np:
            results = results.numpy()

        if ndim == 1:
            return results[0, 0]
        elif ndim == 2:
            return results[0]

    def post_process(self, x, sample_rate, f0, pad_to):
        if isinstance(f0, np.ndarray):
            f0 = torch.from_numpy(f0).float().to(x.device)

        if pad_to is None:
            return f0

        f0 = self.repeat_expand(f0, pad_to)
=======
        results = results.numpy() if is_np else results
        return results[0, 0] if ndim == 1 else results[0] if ndim == 2 else results

    def post_process(self, x, sample_rate, f0, pad_to):
        f0 = (
            torch.from_numpy(f0).float().to(x.device)
            if isinstance(f0, np.ndarray)
            else f0
        )
        f0 = self.repeat_expand(f0, pad_to) if pad_to is not None else f0
>>>>>>> bd7e7fb2

        vuv_vector = torch.zeros_like(f0)
        vuv_vector[f0 > 0.0] = 1.0
        vuv_vector[f0 <= 0.0] = 0.0

        nzindex = torch.nonzero(f0).squeeze()
        f0 = torch.index_select(f0, dim=0, index=nzindex).cpu().numpy()
        time_org = self.hop_length / sample_rate * nzindex.cpu().numpy()
        time_frame = np.arange(pad_to) * self.hop_length / sample_rate

        vuv_vector = F.interpolate(vuv_vector[None, None, :], size=pad_to)[0][0]

        if f0.shape[0] <= 0:
            return np.zeros(pad_to), vuv_vector.cpu().numpy()
        if f0.shape[0] == 1:
            return np.ones(pad_to) * f0[0], vuv_vector.cpu().numpy()

        f0 = np.interp(time_frame, time_org, f0, left=f0[0], right=f0[-1])
        return f0, vuv_vector.cpu().numpy()

    def compute_f0(self, wav, p_len=None):
        x = torch.FloatTensor(wav).to(self.dtype).to(self.device)
<<<<<<< HEAD
        if p_len is None:
            print("fcpe p_len is None")
            p_len = x.shape[0] // self.hop_length
        f0 = self.fcpe(x, sr=self.sample_rate, threshold=self.threshold)[0, :, 0]
        if torch.all(f0 == 0):
            rtn = f0.cpu().numpy() if p_len is None else np.zeros(p_len)
            return rtn, rtn
=======
        p_len = x.shape[0] // self.hop_length if p_len is None else p_len
        f0 = self.fcpe(x, sr=self.sample_rate, threshold=self.threshold)[0, :, 0]
        if torch.all(f0 == 0):
            return f0.cpu().numpy() if p_len is None else np.zeros(p_len), (
                f0.cpu().numpy() if p_len is None else np.zeros(p_len)
            )
>>>>>>> bd7e7fb2
        return self.post_process(x, self.sample_rate, f0, p_len)[0]

    def compute_f0_uv(self, wav, p_len=None):
        x = torch.FloatTensor(wav).to(self.dtype).to(self.device)
<<<<<<< HEAD
        if p_len is None:
            p_len = x.shape[0] // self.hop_length
        f0 = self.fcpe(x, sr=self.sample_rate, threshold=self.threshold)[0, :, 0]
        if torch.all(f0 == 0):
            rtn = f0.cpu().numpy() if p_len is None else np.zeros(p_len)
            return rtn, rtn
=======
        p_len = x.shape[0] // self.hop_length if p_len is None else p_len
        f0 = self.fcpe(x, sr=self.sample_rate, threshold=self.threshold)[0, :, 0]
        if torch.all(f0 == 0):
            return f0.cpu().numpy() if p_len is None else np.zeros(p_len), (
                f0.cpu().numpy() if p_len is None else np.zeros(p_len)
            )
>>>>>>> bd7e7fb2
        return self.post_process(x, self.sample_rate, f0, p_len)<|MERGE_RESOLUTION|>--- conflicted
+++ resolved
@@ -22,15 +22,9 @@
 
 
 def load_wav_to_torch(full_path, target_sr=None, return_empty_on_exception=False):
-<<<<<<< HEAD
-    sample_rate = None
-    try:
-        data, sample_rate = sf.read(full_path, always_2d=True)  # than soundfile.
-=======
     """Loads wav file to torch tensor."""
     try:
         data, sample_rate = sf.read(full_path, always_2d=True)
->>>>>>> bd7e7fb2
     except Exception as error:
         print(f"An error occurred loading {full_path}: {error}")
         if return_empty_on_exception:
@@ -52,14 +46,8 @@
     )
     data = torch.FloatTensor(data.astype(np.float32)) / max_mag
 
-<<<<<<< HEAD
-    if (
-        torch.isinf(data) | torch.isnan(data)
-    ).any() and return_empty_on_exception:  # resample will crash with inf/NaN inputs. return_empty_on_exception will return empty arr instead of except
-=======
     # Handle exceptions and resample
     if (torch.isinf(data) | torch.isnan(data)).any() and return_empty_on_exception:
->>>>>>> bd7e7fb2
         return [], sample_rate or target_sr or 48000
     if target_sr is not None and sample_rate != target_sr:
         data = torch.from_numpy(
@@ -776,19 +764,14 @@
 
 class Wav2Mel:
     def __init__(self, args, device=None, dtype=torch.float32):
-<<<<<<< HEAD
-        # self.args = args
-        self.sample_rate = args.mel.sample_rate
-=======
         self.sample_rate = args.mel.sampling_rate
->>>>>>> bd7e7fb2
         self.hop_size = args.mel.hop_size
         if device is None:
             device = "cuda" if torch.cuda.is_available() else "cpu"
         self.device = device
         self.dtype = dtype
         self.stft = STFT(
-            args.mel.sample_rate,
+            args.mel.sampling_rate,
             args.mel.num_mels,
             args.mel.n_fft,
             args.mel.win_size,
@@ -804,10 +787,6 @@
 
     def extract_mel(self, audio, sample_rate, keyshift=0, train=False):
         audio = audio.to(self.dtype).to(self.device)
-<<<<<<< HEAD
-        # resample
-=======
->>>>>>> bd7e7fb2
         if sample_rate == self.sample_rate:
             audio_res = audio
         else:
@@ -890,25 +869,6 @@
         is_np = isinstance(content, np.ndarray)
         content = torch.from_numpy(content) if is_np else content
         results = torch.nn.functional.interpolate(content, size=target_len, mode=mode)
-<<<<<<< HEAD
-
-        if is_np:
-            results = results.numpy()
-
-        if ndim == 1:
-            return results[0, 0]
-        elif ndim == 2:
-            return results[0]
-
-    def post_process(self, x, sample_rate, f0, pad_to):
-        if isinstance(f0, np.ndarray):
-            f0 = torch.from_numpy(f0).float().to(x.device)
-
-        if pad_to is None:
-            return f0
-
-        f0 = self.repeat_expand(f0, pad_to)
-=======
         results = results.numpy() if is_np else results
         return results[0, 0] if ndim == 1 else results[0] if ndim == 2 else results
 
@@ -919,7 +879,6 @@
             else f0
         )
         f0 = self.repeat_expand(f0, pad_to) if pad_to is not None else f0
->>>>>>> bd7e7fb2
 
         vuv_vector = torch.zeros_like(f0)
         vuv_vector[f0 > 0.0] = 1.0
@@ -942,39 +901,20 @@
 
     def compute_f0(self, wav, p_len=None):
         x = torch.FloatTensor(wav).to(self.dtype).to(self.device)
-<<<<<<< HEAD
-        if p_len is None:
-            print("fcpe p_len is None")
-            p_len = x.shape[0] // self.hop_length
-        f0 = self.fcpe(x, sr=self.sample_rate, threshold=self.threshold)[0, :, 0]
-        if torch.all(f0 == 0):
-            rtn = f0.cpu().numpy() if p_len is None else np.zeros(p_len)
-            return rtn, rtn
-=======
         p_len = x.shape[0] // self.hop_length if p_len is None else p_len
         f0 = self.fcpe(x, sr=self.sample_rate, threshold=self.threshold)[0, :, 0]
         if torch.all(f0 == 0):
             return f0.cpu().numpy() if p_len is None else np.zeros(p_len), (
                 f0.cpu().numpy() if p_len is None else np.zeros(p_len)
             )
->>>>>>> bd7e7fb2
         return self.post_process(x, self.sample_rate, f0, p_len)[0]
 
     def compute_f0_uv(self, wav, p_len=None):
         x = torch.FloatTensor(wav).to(self.dtype).to(self.device)
-<<<<<<< HEAD
-        if p_len is None:
-            p_len = x.shape[0] // self.hop_length
-        f0 = self.fcpe(x, sr=self.sample_rate, threshold=self.threshold)[0, :, 0]
-        if torch.all(f0 == 0):
-            rtn = f0.cpu().numpy() if p_len is None else np.zeros(p_len)
-            return rtn, rtn
-=======
         p_len = x.shape[0] // self.hop_length if p_len is None else p_len
         f0 = self.fcpe(x, sr=self.sample_rate, threshold=self.threshold)[0, :, 0]
         if torch.all(f0 == 0):
             return f0.cpu().numpy() if p_len is None else np.zeros(p_len), (
                 f0.cpu().numpy() if p_len is None else np.zeros(p_len)
             )
->>>>>>> bd7e7fb2
         return self.post_process(x, self.sample_rate, f0, p_len)