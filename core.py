import os
import sys
import json
import argparse
import subprocess
from functools import lru_cache
from distutils.util import strtobool

sys.path.append(os.getcwd())

current_script_directory = os.path.dirname(os.path.realpath(__file__))
logs_path = os.path.join(current_script_directory, "logs")

from rvc.lib.tools.prerequisites_download import prequisites_download_pipeline
from rvc.train.process.model_blender import model_blender
from rvc.train.process.model_information import model_information
from rvc.train.process.extract_small_model import extract_small_model
from rvc.lib.tools.analyzer import analyze_audio
from rvc.lib.tools.launch_tensorboard import launch_tensorboard_pipeline
from rvc.lib.tools.model_download import model_download_pipeline

python = sys.executable


# Get TTS Voices -> https://speech.platform.bing.com/consumer/speech/synthesize/readaloud/voices/list?trustedclienttoken=6A5AA1D4EAFF4E9FB37E23D68491D6F4
@lru_cache(maxsize=1)  # Cache only one result since the file is static
def load_voices_data():
    with open(
        os.path.join("rvc", "lib", "tools", "tts_voices.json"), "r", encoding="utf-8"
    ) as file:
        return json.load(file)


voices_data = load_voices_data()
locales = list({voice["Locale"] for voice in voices_data})


@lru_cache(maxsize=None)
def import_voice_converter():
    from rvc.infer.infer import VoiceConverter

    return VoiceConverter()


@lru_cache(maxsize=1)
def get_config():
    from rvc.configs.config import Config

    return Config()


# Infer
def run_infer_script(
    pitch: int,
    filter_radius: int,
    index_rate: float,
    volume_envelope: int,
    protect: float,
    hop_length: int,
    f0_method: str,
    input_path: str,
    output_path: str,
    pth_path: str,
    index_path: str,
    split_audio: bool,
    f0_autotune: bool,
    f0_autotune_strength: float,
    clean_audio: bool,
    clean_strength: float,
    export_format: str,
    upscale_audio: bool,
    f0_file: str,
    embedder_model: str,
    embedder_model_custom: str = None,
    formant_shifting: bool = False,
    formant_qfrency: float = 1.0,
    formant_timbre: float = 1.0,
    post_process: bool = False,
    reverb: bool = False,
    pitch_shift: bool = False,
    limiter: bool = False,
    gain: bool = False,
    distortion: bool = False,
    chorus: bool = False,
    bitcrush: bool = False,
    clipping: bool = False,
    compressor: bool = False,
    delay: bool = False,
    reverb_room_size: float = 0.5,
    reverb_damping: float = 0.5,
    reverb_wet_gain: float = 0.5,
    reverb_dry_gain: float = 0.5,
    reverb_width: float = 0.5,
    reverb_freeze_mode: float = 0.5,
    pitch_shift_semitones: float = 0.0,
    limiter_threshold: float = -6,
    limiter_release_time: float = 0.01,
    gain_db: float = 0.0,
    distortion_gain: float = 25,
    chorus_rate: float = 1.0,
    chorus_depth: float = 0.25,
    chorus_center_delay: float = 7,
    chorus_feedback: float = 0.0,
    chorus_mix: float = 0.5,
    bitcrush_bit_depth: int = 8,
    clipping_threshold: float = -6,
    compressor_threshold: float = 0,
    compressor_ratio: float = 1,
    compressor_attack: float = 1.0,
    compressor_release: float = 100,
    delay_seconds: float = 0.5,
    delay_feedback: float = 0.0,
    delay_mix: float = 0.5,
    sid: int = 0,
):
    kwargs = {
        "audio_input_path": input_path,
        "audio_output_path": output_path,
        "model_path": pth_path,
        "index_path": index_path,
        "pitch": pitch,
        "filter_radius": filter_radius,
        "index_rate": index_rate,
        "volume_envelope": volume_envelope,
        "protect": protect,
        "hop_length": hop_length,
        "f0_method": f0_method,
        "pth_path": pth_path,
        "index_path": index_path,
        "split_audio": split_audio,
        "f0_autotune": f0_autotune,
        "f0_autotune_strength": f0_autotune_strength,
        "clean_audio": clean_audio,
        "clean_strength": clean_strength,
        "export_format": export_format,
        "upscale_audio": upscale_audio,
        "f0_file": f0_file,
        "embedder_model": embedder_model,
        "embedder_model_custom": embedder_model_custom,
        "post_process": post_process,
        "formant_shifting": formant_shifting,
        "formant_qfrency": formant_qfrency,
        "formant_timbre": formant_timbre,
        "reverb": reverb,
        "pitch_shift": pitch_shift,
        "limiter": limiter,
        "gain": gain,
        "distortion": distortion,
        "chorus": chorus,
        "bitcrush": bitcrush,
        "clipping": clipping,
        "compressor": compressor,
        "delay": delay,
        "reverb_room_size": reverb_room_size,
        "reverb_damping": reverb_damping,
        "reverb_wet_level": reverb_wet_gain,
        "reverb_dry_level": reverb_dry_gain,
        "reverb_width": reverb_width,
        "reverb_freeze_mode": reverb_freeze_mode,
        "pitch_shift_semitones": pitch_shift_semitones,
        "limiter_threshold": limiter_threshold,
        "limiter_release": limiter_release_time,
        "gain_db": gain_db,
        "distortion_gain": distortion_gain,
        "chorus_rate": chorus_rate,
        "chorus_depth": chorus_depth,
        "chorus_delay": chorus_center_delay,
        "chorus_feedback": chorus_feedback,
        "chorus_mix": chorus_mix,
        "bitcrush_bit_depth": bitcrush_bit_depth,
        "clipping_threshold": clipping_threshold,
        "compressor_threshold": compressor_threshold,
        "compressor_ratio": compressor_ratio,
        "compressor_attack": compressor_attack,
        "compressor_release": compressor_release,
        "delay_seconds": delay_seconds,
        "delay_feedback": delay_feedback,
        "delay_mix": delay_mix,
        "sid": sid,
    }
    infer_pipeline = import_voice_converter()
    infer_pipeline.convert_audio(
        **kwargs,
    )
    return f"File {input_path} inferred successfully.", output_path.replace(
        ".wav", f".{export_format.lower()}"
    )


# Batch infer
def run_batch_infer_script(
    pitch: int,
    filter_radius: int,
    index_rate: float,
    volume_envelope: int,
    protect: float,
    hop_length: int,
    f0_method: str,
    input_folder: str,
    output_folder: str,
    pth_path: str,
    index_path: str,
    split_audio: bool,
    f0_autotune: bool,
    f0_autotune_strength: float,
    clean_audio: bool,
    clean_strength: float,
    export_format: str,
    upscale_audio: bool,
    f0_file: str,
    embedder_model: str,
    embedder_model_custom: str = None,
    formant_shifting: bool = False,
    formant_qfrency: float = 1.0,
    formant_timbre: float = 1.0,
    post_process: bool = False,
    reverb: bool = False,
    pitch_shift: bool = False,
    limiter: bool = False,
    gain: bool = False,
    distortion: bool = False,
    chorus: bool = False,
    bitcrush: bool = False,
    clipping: bool = False,
    compressor: bool = False,
    delay: bool = False,
    reverb_room_size: float = 0.5,
    reverb_damping: float = 0.5,
    reverb_wet_gain: float = 0.5,
    reverb_dry_gain: float = 0.5,
    reverb_width: float = 0.5,
    reverb_freeze_mode: float = 0.5,
    pitch_shift_semitones: float = 0.0,
    limiter_threshold: float = -6,
    limiter_release_time: float = 0.01,
    gain_db: float = 0.0,
    distortion_gain: float = 25,
    chorus_rate: float = 1.0,
    chorus_depth: float = 0.25,
    chorus_center_delay: float = 7,
    chorus_feedback: float = 0.0,
    chorus_mix: float = 0.5,
    bitcrush_bit_depth: int = 8,
    clipping_threshold: float = -6,
    compressor_threshold: float = 0,
    compressor_ratio: float = 1,
    compressor_attack: float = 1.0,
    compressor_release: float = 100,
    delay_seconds: float = 0.5,
    delay_feedback: float = 0.0,
    delay_mix: float = 0.5,
    sid: int = 0,
):
    kwargs = {
        "audio_input_paths": input_folder,
        "audio_output_path": output_folder,
        "model_path": pth_path,
        "index_path": index_path,
        "pitch": pitch,
        "filter_radius": filter_radius,
        "index_rate": index_rate,
        "volume_envelope": volume_envelope,
        "protect": protect,
        "hop_length": hop_length,
        "f0_method": f0_method,
        "pth_path": pth_path,
        "index_path": index_path,
        "split_audio": split_audio,
        "f0_autotune": f0_autotune,
        "f0_autotune_strength": f0_autotune_strength,
        "clean_audio": clean_audio,
        "clean_strength": clean_strength,
        "export_format": export_format,
        "upscale_audio": upscale_audio,
        "f0_file": f0_file,
        "embedder_model": embedder_model,
        "embedder_model_custom": embedder_model_custom,
        "post_process": post_process,
        "formant_shifting": formant_shifting,
        "formant_qfrency": formant_qfrency,
        "formant_timbre": formant_timbre,
        "reverb": reverb,
        "pitch_shift": pitch_shift,
        "limiter": limiter,
        "gain": gain,
        "distortion": distortion,
        "chorus": chorus,
        "bitcrush": bitcrush,
        "clipping": clipping,
        "compressor": compressor,
        "delay": delay,
        "reverb_room_size": reverb_room_size,
        "reverb_damping": reverb_damping,
        "reverb_wet_level": reverb_wet_gain,
        "reverb_dry_level": reverb_dry_gain,
        "reverb_width": reverb_width,
        "reverb_freeze_mode": reverb_freeze_mode,
        "pitch_shift_semitones": pitch_shift_semitones,
        "limiter_threshold": limiter_threshold,
        "limiter_release": limiter_release_time,
        "gain_db": gain_db,
        "distortion_gain": distortion_gain,
        "chorus_rate": chorus_rate,
        "chorus_depth": chorus_depth,
        "chorus_delay": chorus_center_delay,
        "chorus_feedback": chorus_feedback,
        "chorus_mix": chorus_mix,
        "bitcrush_bit_depth": bitcrush_bit_depth,
        "clipping_threshold": clipping_threshold,
        "compressor_threshold": compressor_threshold,
        "compressor_ratio": compressor_ratio,
        "compressor_attack": compressor_attack,
        "compressor_release": compressor_release,
        "delay_seconds": delay_seconds,
        "delay_feedback": delay_feedback,
        "delay_mix": delay_mix,
        "sid": sid,
    }
    infer_pipeline = import_voice_converter()
    infer_pipeline.convert_audio_batch(
        **kwargs,
    )

    return f"Files from {input_folder} inferred successfully."


# TTS
def run_tts_script(
    tts_file: str,
    tts_text: str,
    tts_voice: str,
    tts_rate: int,
    pitch: int,
    filter_radius: int,
    index_rate: float,
    volume_envelope: int,
    protect: float,
    hop_length: int,
    f0_method: str,
    output_tts_path: str,
    output_rvc_path: str,
    pth_path: str,
    index_path: str,
    split_audio: bool,
    f0_autotune: bool,
    f0_autotune_strength: float,
    clean_audio: bool,
    clean_strength: float,
    export_format: str,
    upscale_audio: bool,
    f0_file: str,
    embedder_model: str,
    embedder_model_custom: str = None,
    sid: int = 0,
):

    tts_script_path = os.path.join("rvc", "lib", "tools", "tts.py")

    if os.path.exists(output_tts_path):
        os.remove(output_tts_path)

    command_tts = [
        *map(
            str,
            [
                python,
                tts_script_path,
                tts_file,
                tts_text,
                tts_voice,
                tts_rate,
                output_tts_path,
            ],
        ),
    ]
    subprocess.run(command_tts)
    infer_pipeline = import_voice_converter()
    infer_pipeline.convert_audio(
        pitch=pitch,
        filter_radius=filter_radius,
        index_rate=index_rate,
        volume_envelope=volume_envelope,
        protect=protect,
        hop_length=hop_length,
        f0_method=f0_method,
        audio_input_path=output_tts_path,
        audio_output_path=output_rvc_path,
        model_path=pth_path,
        index_path=index_path,
        split_audio=split_audio,
        f0_autotune=f0_autotune,
        f0_autotune_strength=f0_autotune_strength,
        clean_audio=clean_audio,
        clean_strength=clean_strength,
        export_format=export_format,
        upscale_audio=upscale_audio,
        f0_file=f0_file,
        embedder_model=embedder_model,
        embedder_model_custom=embedder_model_custom,
        sid=sid,
        formant_shifting=None,
        formant_qfrency=None,
        formant_timbre=None,
        post_process=None,
        reverb=None,
        pitch_shift=None,
        limiter=None,
        gain=None,
        distortion=None,
        chorus=None,
        bitcrush=None,
        clipping=None,
        compressor=None,
        delay=None,
        sliders=None,
    )

    return f"Text {tts_text} synthesized successfully.", output_rvc_path.replace(
        ".wav", f".{export_format.lower()}"
    )


# Preprocess
def run_preprocess_script(
    model_name: str,
    dataset_path: str,
    sample_rate: int,
    cpu_cores: int,
    cut_preprocess: bool,
    process_effects: bool,
    noise_reduction: bool,
    clean_strength: float,
):
    config = get_config()
    per = 3.0 if config.is_half else 3.7
    preprocess_script_path = os.path.join("rvc", "train", "preprocess", "preprocess.py")
    command = [
        python,
        preprocess_script_path,
        *map(
            str,
            [
                os.path.join(logs_path, model_name),
                dataset_path,
                sample_rate,
                per,
                cpu_cores,
                cut_preprocess,
                process_effects,
                noise_reduction,
                clean_strength,
            ],
        ),
    ]
    subprocess.run(command)
    return f"Model {model_name} preprocessed successfully."


# Extract
def run_extract_script(
    model_name: str,
    rvc_version: str,
    vocoder_type: str,
    f0_method: str,
    pitch_guidance: bool,
    hop_length: int,
    cpu_cores: int,
    gpu: int,
    sample_rate: int,
    embedder_model: str,
    embedder_model_custom: str = None,
):

    model_path = os.path.join(logs_path, model_name)
    extract = os.path.join("rvc", "train", "extract", "extract.py")

    command_1 = [
        python,
        extract,
        *map(
            str,
            [
                model_path,
                f0_method,
                hop_length,
                cpu_cores,
                gpu,
                rvc_version,
                pitch_guidance,
                sample_rate,
                embedder_model,
                embedder_model_custom,
            ],
        ),
    ]

    subprocess.run(command_1)

<<<<<<< HEAD
    generate_config(rvc_version=rvc_version, vocoder_type=vocoder_type, sample_rate=sample_rate, model_path=model_path)
    generate_filelist(pitch_guidance, model_path, rvc_version, sample_rate)
=======
>>>>>>> 9ba00f0e
    return f"Model {model_name} extracted successfully."


# Train
def run_train_script(
    model_name: str,
    rvc_version: str,
    vocoder_type: str,  
    save_every_epoch: int,
    save_only_latest: bool,
    save_every_weights: bool,
    total_epoch: int,
    sample_rate: int,
    batch_size: int,
    gpu: int,
    pitch_guidance: bool,
    overtraining_detector: bool,
    overtraining_threshold: int,
    pretrained: bool,
    cleanup: bool,
    index_algorithm: str = "Auto",
    cache_data_in_gpu: bool = False,
    custom_pretrained: bool = False,
    g_pretrained_path: str = None,
    d_pretrained_path: str = None,
):

    if pretrained == True:
        from rvc.lib.tools.pretrained_selector import pretrained_selector

        if custom_pretrained == False:
            pg, pd = pretrained_selector(bool(pitch_guidance))[str(rvc_version)][
                int(sample_rate)
            ]
        else:
            if g_pretrained_path is None or d_pretrained_path is None:
                raise ValueError(
                    "Please provide the path to the pretrained G and D models."
                )
            pg, pd = g_pretrained_path, d_pretrained_path
    else:
        pg, pd = "", ""

    train_script_path = os.path.join("rvc", "train", "train.py")
    command = [
        python,
        train_script_path,
        *map(
            str,
            [
                model_name,
                vocoder_type,
                save_every_epoch,
                total_epoch,
                pg,
                pd,
                rvc_version,
                gpu,
                batch_size,
                sample_rate,
                pitch_guidance,
                save_only_latest,
                save_every_weights,
                cache_data_in_gpu,
                overtraining_detector,
                overtraining_threshold,
                cleanup,
            ],
        ),
    ]
    subprocess.run(command)
    run_index_script(model_name, rvc_version, index_algorithm)
    return f"Model {model_name} trained successfully."


# Index
def run_index_script(model_name: str, rvc_version: str, index_algorithm: str):
    index_script_path = os.path.join("rvc", "train", "process", "extract_index.py")
    command = [
        python,
        index_script_path,
        os.path.join(logs_path, model_name),
        rvc_version,
        index_algorithm,
    ]

    subprocess.run(command)
    return f"Index file for {model_name} generated successfully."


# Model extract
def run_model_extract_script(
    pth_path: str,
    model_name: str,
    vocoder_type: str,
    sample_rate: int,
    pitch_guidance: bool,
    rvc_version: str,
    epoch: int,
    step: int,
):
    extract_small_model(
        path=pth_path, name=model_name, vocoder_type=vocoder_type, sample_rate=sample_rate, pitch_guidance=pitch_guidance, rvc_version=rvc_version, epoch=epoch, step=step
    )
    return f"Model {model_name} extracted successfully."


# Model information
def run_model_information_script(pth_path: str):
    print(model_information(pth_path))
    return model_information(pth_path)


# Model blender
def run_model_blender_script(
    model_name: str, pth_path_1: str, pth_path_2: str, ratio: float
):
    message, model_blended = model_blender(model_name, pth_path_1, pth_path_2, ratio)
    return message, model_blended


# Tensorboard
def run_tensorboard_script():
    launch_tensorboard_pipeline()


# Download
def run_download_script(model_link: str):
    model_download_pipeline(model_link)
    return f"Model downloaded successfully."


# Prerequisites
def run_prerequisites_script(
    pretraineds_v1_f0: bool,
    pretraineds_v1_nof0: bool,
    pretraineds_v2_f0: bool,
    pretraineds_v2_nof0: bool,
    models: bool,
    exe: bool,
):
    prequisites_download_pipeline(
        pretraineds_v1_f0,
        pretraineds_v1_nof0,
        pretraineds_v2_f0,
        pretraineds_v2_nof0,
        models,
        exe,
    )
    return "Prerequisites installed successfully."


# Audio analyzer
def run_audio_analyzer_script(
    input_path: str, save_plot_path: str = "logs/audio_analysis.png"
):
    audio_info, plot_path = analyze_audio(input_path, save_plot_path)
    print(
        f"Audio info of {input_path}: {audio_info}",
        f"Audio file {input_path} analyzed successfully. Plot saved at: {plot_path}",
    )
    return audio_info, plot_path


def run_model_author_script(model_author: str):
    with open(os.path.join(now_dir, "assets", "config.json"), "r") as f:
        config = json.load(f)

    config["model_author"] = model_author

    with open(os.path.join(now_dir, "assets", "config.json"), "w") as f:
        json.dump(config, f, indent=4)

    print(f"Model author set to {model_author}.")
    return f"Model author set to {model_author}."


# Parse arguments
def parse_arguments():
    parser = argparse.ArgumentParser(
        description="Run the main.py script with specific parameters."
    )
    subparsers = parser.add_subparsers(
        title="subcommands", dest="mode", help="Choose a mode"
    )

    # Parser for 'infer' mode
    infer_parser = subparsers.add_parser("infer", help="Run inference")
    pitch_description = (
        "Set the pitch of the audio. Higher values result in a higher pitch."
    )
    infer_parser.add_argument(
        "--pitch",
        type=int,
        help=pitch_description,
        choices=range(-24, 25),
        default=0,
    )
    filter_radius_description = "Apply median filtering to the extracted pitch values if this value is greater than or equal to three. This can help reduce breathiness in the output audio."
    infer_parser.add_argument(
        "--filter_radius",
        type=int,
        help=filter_radius_description,
        choices=range(11),
        default=3,
    )
    index_rate_description = "Control the influence of the index file on the output. Higher values mean stronger influence. Lower values can help reduce artifacts but may result in less accurate voice cloning."
    infer_parser.add_argument(
        "--index_rate",
        type=float,
        help=index_rate_description,
        choices=[i / 100.0 for i in range(0, 101)],
        default=0.3,
    )
    volume_envelope_description = "Control the blending of the output's volume envelope. A value of 1 means the output envelope is fully used."
    infer_parser.add_argument(
        "--volume_envelope",
        type=float,
        help=volume_envelope_description,
        choices=[i / 100.0 for i in range(0, 101)],
        default=1,
    )
    protect_description = "Protect consonants and breathing sounds from artifacts. A value of 0.5 offers the strongest protection, while lower values may reduce the protection level but potentially mitigate the indexing effect."
    infer_parser.add_argument(
        "--protect",
        type=float,
        help=protect_description,
        choices=[i / 1000.0 for i in range(0, 501)],
        default=0.33,
    )
    hop_length_description = "Only applicable for the Crepe pitch extraction method. Determines the time it takes for the system to react to a significant pitch change. Smaller values require more processing time but can lead to better pitch accuracy."
    infer_parser.add_argument(
        "--hop_length",
        type=int,
        help=hop_length_description,
        choices=range(1, 513),
        default=128,
    )
    f0_method_description = "Choose the pitch extraction algorithm for the conversion. 'rmvpe' is the default and generally recommended."
    infer_parser.add_argument(
        "--f0_method",
        type=str,
        help=f0_method_description,
        choices=[
            "crepe",
            "crepe-tiny",
            "rmvpe",
            "fcpe",
            "hybrid[crepe+rmvpe]",
            "hybrid[crepe+fcpe]",
            "hybrid[rmvpe+fcpe]",
            "hybrid[crepe+rmvpe+fcpe]",
        ],
        default="rmvpe",
    )
    infer_parser.add_argument(
        "--input_path",
        type=str,
        help="Full path to the input audio file.",
        required=True,
    )
    infer_parser.add_argument(
        "--output_path",
        type=str,
        help="Full path to the output audio file.",
        required=True,
    )
    pth_path_description = "Full path to the RVC model file (.pth)."
    infer_parser.add_argument(
        "--pth_path", type=str, help=pth_path_description, required=True
    )
    index_path_description = "Full path to the index file (.index)."
    infer_parser.add_argument(
        "--index_path", type=str, help=index_path_description, required=True
    )
    split_audio_description = "Split the audio into smaller segments before inference. This can improve the quality of the output for longer audio files."
    infer_parser.add_argument(
        "--split_audio",
        type=lambda x: bool(strtobool(x)),
        choices=[True, False],
        help=split_audio_description,
        default=False,
    )
    f0_autotune_description = "Apply a light autotune to the inferred audio. Particularly useful for singing voice conversions."
    infer_parser.add_argument(
        "--f0_autotune",
        type=lambda x: bool(strtobool(x)),
        choices=[True, False],
        help=f0_autotune_description,
        default=False,
    )
    f0_autotune_strength_description = "Set the autotune strength - the more you increase it the more it will snap to the chromatic grid."
    infer_parser.add_argument(
        "--f0_autotune_strength",
        type=float,
        help=f0_autotune_strength_description,
        choices=[(i / 10) for i in range(11)],
        default=1.0,
    )
    clean_audio_description = "Clean the output audio using noise reduction algorithms. Recommended for speech conversions."
    infer_parser.add_argument(
        "--clean_audio",
        type=lambda x: bool(strtobool(x)),
        choices=[True, False],
        help=clean_audio_description,
        default=False,
    )
    clean_strength_description = "Adjust the intensity of the audio cleaning process. Higher values result in stronger cleaning, but may lead to a more compressed sound."
    infer_parser.add_argument(
        "--clean_strength",
        type=float,
        help=clean_strength_description,
        choices=[(i / 10) for i in range(11)],
        default=0.7,
    )
    export_format_description = "Select the desired output audio format."
    infer_parser.add_argument(
        "--export_format",
        type=str,
        help=export_format_description,
        choices=["WAV", "MP3", "FLAC", "OGG", "M4A"],
        default="WAV",
    )
    embedder_model_description = (
        "Choose the model used for generating speaker embeddings."
    )
    infer_parser.add_argument(
        "--embedder_model",
        type=str,
        help=embedder_model_description,
        choices=[
            "contentvec",
            "chinese-hubert-base",
            "japanese-hubert-base",
            "korean-hubert-base",
            "custom",
        ],
        default="contentvec",
    )
    embedder_model_custom_description = "Specify the path to a custom model for speaker embedding. Only applicable if 'embedder_model' is set to 'custom'."
    infer_parser.add_argument(
        "--embedder_model_custom",
        type=str,
        help=embedder_model_custom_description,
        default=None,
    )
    upscale_audio_description = "Upscale the input audio to a higher quality before processing. This can improve the overall quality of the output, especially for low-quality input audio."
    infer_parser.add_argument(
        "--upscale_audio",
        type=lambda x: bool(strtobool(x)),
        choices=[True, False],
        help=upscale_audio_description,
        default=False,
    )
    f0_file_description = "Full path to an external F0 file (.f0). This allows you to use pre-computed pitch values for the input audio."
    infer_parser.add_argument(
        "--f0_file",
        type=str,
        help=f0_file_description,
        default=None,
    )
    formant_shifting_description = "Apply formant shifting to the input audio. This can help adjust the timbre of the voice."
    infer_parser.add_argument(
        "--formant_shifting",
        type=lambda x: bool(strtobool(x)),
        choices=[True, False],
        help=formant_shifting_description,
        default=False,
        required=False,
    )
    formant_qfrency_description = "Control the frequency of the formant shifting effect. Higher values result in a more pronounced effect."
    infer_parser.add_argument(
        "--formant_qfrency",
        type=float,
        help=formant_qfrency_description,
        default=1.0,
        required=False,
    )
    formant_timbre_description = "Control the timbre of the formant shifting effect. Higher values result in a more pronounced effect."
    infer_parser.add_argument(
        "--formant_timbre",
        type=float,
        help=formant_timbre_description,
        default=1.0,
        required=False,
    )
    sid_description = "Speaker ID for multi-speaker models."
    infer_parser.add_argument(
        "--sid",
        type=int,
        help=sid_description,
        default=0,
        required=False,
    )
    post_process_description = "Apply post-processing effects to the output audio."
    infer_parser.add_argument(
        "--post_process",
        type=lambda x: bool(strtobool(x)),
        choices=[True, False],
        help=post_process_description,
        default=False,
        required=False,
    )
    reverb_description = "Apply reverb effect to the output audio."
    infer_parser.add_argument(
        "--reverb",
        type=lambda x: bool(strtobool(x)),
        choices=[True, False],
        help=reverb_description,
        default=False,
        required=False,
    )

    pitch_shift_description = "Apply pitch shifting effect to the output audio."
    infer_parser.add_argument(
        "--pitch_shift",
        type=lambda x: bool(strtobool(x)),
        choices=[True, False],
        help=pitch_shift_description,
        default=False,
        required=False,
    )

    limiter_description = "Apply limiter effect to the output audio."
    infer_parser.add_argument(
        "--limiter",
        type=lambda x: bool(strtobool(x)),
        choices=[True, False],
        help=limiter_description,
        default=False,
        required=False,
    )

    gain_description = "Apply gain effect to the output audio."
    infer_parser.add_argument(
        "--gain",
        type=lambda x: bool(strtobool(x)),
        choices=[True, False],
        help=gain_description,
        default=False,
        required=False,
    )

    distortion_description = "Apply distortion effect to the output audio."
    infer_parser.add_argument(
        "--distortion",
        type=lambda x: bool(strtobool(x)),
        choices=[True, False],
        help=distortion_description,
        default=False,
        required=False,
    )

    chorus_description = "Apply chorus effect to the output audio."
    infer_parser.add_argument(
        "--chorus",
        type=lambda x: bool(strtobool(x)),
        choices=[True, False],
        help=chorus_description,
        default=False,
        required=False,
    )

    bitcrush_description = "Apply bitcrush effect to the output audio."
    infer_parser.add_argument(
        "--bitcrush",
        type=lambda x: bool(strtobool(x)),
        choices=[True, False],
        help=bitcrush_description,
        default=False,
        required=False,
    )

    clipping_description = "Apply clipping effect to the output audio."
    infer_parser.add_argument(
        "--clipping",
        type=lambda x: bool(strtobool(x)),
        choices=[True, False],
        help=clipping_description,
        default=False,
        required=False,
    )

    compressor_description = "Apply compressor effect to the output audio."
    infer_parser.add_argument(
        "--compressor",
        type=lambda x: bool(strtobool(x)),
        choices=[True, False],
        help=compressor_description,
        default=False,
        required=False,
    )

    delay_description = "Apply delay effect to the output audio."
    infer_parser.add_argument(
        "--delay",
        type=lambda x: bool(strtobool(x)),
        choices=[True, False],
        help=delay_description,
        default=False,
        required=False,
    )

    reverb_room_size_description = "Control the room size of the reverb effect. Higher values result in a larger room size."
    infer_parser.add_argument(
        "--reverb_room_size",
        type=float,
        help=reverb_room_size_description,
        default=0.5,
        required=False,
    )

    reverb_damping_description = "Control the damping of the reverb effect. Higher values result in a more damped sound."
    infer_parser.add_argument(
        "--reverb_damping",
        type=float,
        help=reverb_damping_description,
        default=0.5,
        required=False,
    )

    reverb_wet_gain_description = "Control the wet gain of the reverb effect. Higher values result in a stronger reverb effect."
    infer_parser.add_argument(
        "--reverb_wet_gain",
        type=float,
        help=reverb_wet_gain_description,
        default=0.5,
        required=False,
    )

    reverb_dry_gain_description = "Control the dry gain of the reverb effect. Higher values result in a stronger dry signal."
    infer_parser.add_argument(
        "--reverb_dry_gain",
        type=float,
        help=reverb_dry_gain_description,
        default=0.5,
        required=False,
    )

    reverb_width_description = "Control the stereo width of the reverb effect. Higher values result in a wider stereo image."
    infer_parser.add_argument(
        "--reverb_width",
        type=float,
        help=reverb_width_description,
        default=0.5,
        required=False,
    )

    reverb_freeze_mode_description = "Control the freeze mode of the reverb effect. Higher values result in a stronger freeze effect."
    infer_parser.add_argument(
        "--reverb_freeze_mode",
        type=float,
        help=reverb_freeze_mode_description,
        default=0.5,
        required=False,
    )

    pitch_shift_semitones_description = "Control the pitch shift in semitones. Positive values increase the pitch, while negative values decrease it."
    infer_parser.add_argument(
        "--pitch_shift_semitones",
        type=float,
        help=pitch_shift_semitones_description,
        default=0.0,
        required=False,
    )

    limiter_threshold_description = "Control the threshold of the limiter effect. Higher values result in a stronger limiting effect."
    infer_parser.add_argument(
        "--limiter_threshold",
        type=float,
        help=limiter_threshold_description,
        default=-6,
        required=False,
    )

    limiter_release_time_description = "Control the release time of the limiter effect. Higher values result in a longer release time."
    infer_parser.add_argument(
        "--limiter_release_time",
        type=float,
        help=limiter_release_time_description,
        default=0.01,
        required=False,
    )

    gain_db_description = "Control the gain in decibels. Positive values increase the gain, while negative values decrease it."
    infer_parser.add_argument(
        "--gain_db",
        type=float,
        help=gain_db_description,
        default=0.0,
        required=False,
    )

    distortion_gain_description = "Control the gain of the distortion effect. Higher values result in a stronger distortion effect."
    infer_parser.add_argument(
        "--distortion_gain",
        type=float,
        help=distortion_gain_description,
        default=25,
        required=False,
    )

    chorus_rate_description = "Control the rate of the chorus effect. Higher values result in a faster chorus effect."
    infer_parser.add_argument(
        "--chorus_rate",
        type=float,
        help=chorus_rate_description,
        default=1.0,
        required=False,
    )

    chorus_depth_description = "Control the depth of the chorus effect. Higher values result in a stronger chorus effect."
    infer_parser.add_argument(
        "--chorus_depth",
        type=float,
        help=chorus_depth_description,
        default=0.25,
        required=False,
    )

    chorus_center_delay_description = "Control the center delay of the chorus effect. Higher values result in a longer center delay."
    infer_parser.add_argument(
        "--chorus_center_delay",
        type=float,
        help=chorus_center_delay_description,
        default=7,
        required=False,
    )

    chorus_feedback_description = "Control the feedback of the chorus effect. Higher values result in a stronger feedback effect."
    infer_parser.add_argument(
        "--chorus_feedback",
        type=float,
        help=chorus_feedback_description,
        default=0.0,
        required=False,
    )

    chorus_mix_description = "Control the mix of the chorus effect. Higher values result in a stronger chorus effect."
    infer_parser.add_argument(
        "--chorus_mix",
        type=float,
        help=chorus_mix_description,
        default=0.5,
        required=False,
    )

    bitcrush_bit_depth_description = "Control the bit depth of the bitcrush effect. Higher values result in a stronger bitcrush effect."
    infer_parser.add_argument(
        "--bitcrush_bit_depth",
        type=int,
        help=bitcrush_bit_depth_description,
        default=8,
        required=False,
    )

    clipping_threshold_description = "Control the threshold of the clipping effect. Higher values result in a stronger clipping effect."
    infer_parser.add_argument(
        "--clipping_threshold",
        type=float,
        help=clipping_threshold_description,
        default=-6,
        required=False,
    )

    compressor_threshold_description = "Control the threshold of the compressor effect. Higher values result in a stronger compressor effect."
    infer_parser.add_argument(
        "--compressor_threshold",
        type=float,
        help=compressor_threshold_description,
        default=0,
        required=False,
    )

    compressor_ratio_description = "Control the ratio of the compressor effect. Higher values result in a stronger compressor effect."
    infer_parser.add_argument(
        "--compressor_ratio",
        type=float,
        help=compressor_ratio_description,
        default=1,
        required=False,
    )

    compressor_attack_description = "Control the attack of the compressor effect. Higher values result in a stronger compressor effect."
    infer_parser.add_argument(
        "--compressor_attack",
        type=float,
        help=compressor_attack_description,
        default=1.0,
        required=False,
    )

    compressor_release_description = "Control the release of the compressor effect. Higher values result in a stronger compressor effect."
    infer_parser.add_argument(
        "--compressor_release",
        type=float,
        help=compressor_release_description,
        default=100,
        required=False,
    )

    delay_seconds_description = "Control the delay time in seconds. Higher values result in a longer delay time."
    infer_parser.add_argument(
        "--delay_seconds",
        type=float,
        help=delay_seconds_description,
        default=0.5,
        required=False,
    )
    delay_feedback_description = "Control the feedback of the delay effect. Higher values result in a stronger feedback effect."
    infer_parser.add_argument(
        "--delay_feedback",
        type=float,
        help=delay_feedback_description,
        default=0.0,
        required=False,
    )
    delay_mix_description = "Control the mix of the delay effect. Higher values result in a stronger delay effect."
    infer_parser.add_argument(
        "--delay_mix",
        type=float,
        help=delay_mix_description,
        default=0.5,
        required=False,
    )

    # Parser for 'batch_infer' mode
    batch_infer_parser = subparsers.add_parser(
        "batch_infer",
        help="Run batch inference",
    )
    batch_infer_parser.add_argument(
        "--pitch",
        type=int,
        help=pitch_description,
        choices=range(-24, 25),
        default=0,
    )
    batch_infer_parser.add_argument(
        "--filter_radius",
        type=int,
        help=filter_radius_description,
        choices=range(11),
        default=3,
    )
    batch_infer_parser.add_argument(
        "--index_rate",
        type=float,
        help=index_rate_description,
        choices=[i / 100.0 for i in range(0, 101)],
        default=0.3,
    )
    batch_infer_parser.add_argument(
        "--volume_envelope",
        type=float,
        help=volume_envelope_description,
        choices=[i / 100.0 for i in range(0, 101)],
        default=1,
    )
    batch_infer_parser.add_argument(
        "--protect",
        type=float,
        help=protect_description,
        choices=[i / 1000.0 for i in range(0, 501)],
        default=0.33,
    )
    batch_infer_parser.add_argument(
        "--hop_length",
        type=int,
        help=hop_length_description,
        choices=range(1, 513),
        default=128,
    )
    batch_infer_parser.add_argument(
        "--f0_method",
        type=str,
        help=f0_method_description,
        choices=[
            "crepe",
            "crepe-tiny",
            "rmvpe",
            "fcpe",
            "hybrid[crepe+rmvpe]",
            "hybrid[crepe+fcpe]",
            "hybrid[rmvpe+fcpe]",
            "hybrid[crepe+rmvpe+fcpe]",
        ],
        default="rmvpe",
    )
    batch_infer_parser.add_argument(
        "--input_folder",
        type=str,
        help="Path to the folder containing input audio files.",
        required=True,
    )
    batch_infer_parser.add_argument(
        "--output_folder",
        type=str,
        help="Path to the folder for saving output audio files.",
        required=True,
    )
    batch_infer_parser.add_argument(
        "--pth_path", type=str, help=pth_path_description, required=True
    )
    batch_infer_parser.add_argument(
        "--index_path", type=str, help=index_path_description, required=True
    )
    batch_infer_parser.add_argument(
        "--split_audio",
        type=lambda x: bool(strtobool(x)),
        choices=[True, False],
        help=split_audio_description,
        default=False,
    )
    batch_infer_parser.add_argument(
        "--f0_autotune",
        type=lambda x: bool(strtobool(x)),
        choices=[True, False],
        help=f0_autotune_description,
        default=False,
    )
    batch_infer_parser.add_argument(
        "--f0_autotune_strength",
        type=float,
        help=clean_strength_description,
        choices=[(i / 10) for i in range(11)],
        default=1.0,
    )
    batch_infer_parser.add_argument(
        "--clean_audio",
        type=lambda x: bool(strtobool(x)),
        choices=[True, False],
        help=clean_audio_description,
        default=False,
    )
    batch_infer_parser.add_argument(
        "--clean_strength",
        type=float,
        help=clean_strength_description,
        choices=[(i / 10) for i in range(11)],
        default=0.7,
    )
    batch_infer_parser.add_argument(
        "--export_format",
        type=str,
        help=export_format_description,
        choices=["WAV", "MP3", "FLAC", "OGG", "M4A"],
        default="WAV",
    )
    batch_infer_parser.add_argument(
        "--embedder_model",
        type=str,
        help=embedder_model_description,
        choices=[
            "contentvec",
            "chinese-hubert-base",
            "japanese-hubert-base",
            "korean-hubert-base",
            "custom",
        ],
        default="contentvec",
    )
    batch_infer_parser.add_argument(
        "--embedder_model_custom",
        type=str,
        help=embedder_model_custom_description,
        default=None,
    )
    batch_infer_parser.add_argument(
        "--upscale_audio",
        type=lambda x: bool(strtobool(x)),
        choices=[True, False],
        help=upscale_audio_description,
        default=False,
    )
    batch_infer_parser.add_argument(
        "--f0_file",
        type=str,
        help=f0_file_description,
        default=None,
    )
    batch_infer_parser.add_argument(
        "--formant_shifting",
        type=lambda x: bool(strtobool(x)),
        choices=[True, False],
        help=formant_shifting_description,
        default=False,
        required=False,
    )
    batch_infer_parser.add_argument(
        "--formant_qfrency",
        type=float,
        help=formant_qfrency_description,
        default=1.0,
        required=False,
    )
    batch_infer_parser.add_argument(
        "--formant_timbre",
        type=float,
        help=formant_timbre_description,
        default=1.0,
        required=False,
    )
    batch_infer_parser.add_argument(
        "--sid",
        type=int,
        help=sid_description,
        default=0,
        required=False,
    )
    batch_infer_parser.add_argument(
        "--post_process",
        type=lambda x: bool(strtobool(x)),
        choices=[True, False],
        help=post_process_description,
        default=False,
        required=False,
    )
    batch_infer_parser.add_argument(
        "--reverb",
        type=lambda x: bool(strtobool(x)),
        choices=[True, False],
        help=reverb_description,
        default=False,
        required=False,
    )

    batch_infer_parser.add_argument(
        "--pitch_shift",
        type=lambda x: bool(strtobool(x)),
        choices=[True, False],
        help=pitch_shift_description,
        default=False,
        required=False,
    )

    batch_infer_parser.add_argument(
        "--limiter",
        type=lambda x: bool(strtobool(x)),
        choices=[True, False],
        help=limiter_description,
        default=False,
        required=False,
    )

    batch_infer_parser.add_argument(
        "--gain",
        type=lambda x: bool(strtobool(x)),
        choices=[True, False],
        help=gain_description,
        default=False,
        required=False,
    )

    batch_infer_parser.add_argument(
        "--distortion",
        type=lambda x: bool(strtobool(x)),
        choices=[True, False],
        help=distortion_description,
        default=False,
        required=False,
    )

    batch_infer_parser.add_argument(
        "--chorus",
        type=lambda x: bool(strtobool(x)),
        choices=[True, False],
        help=chorus_description,
        default=False,
        required=False,
    )

    batch_infer_parser.add_argument(
        "--bitcrush",
        type=lambda x: bool(strtobool(x)),
        choices=[True, False],
        help=bitcrush_description,
        default=False,
        required=False,
    )

    batch_infer_parser.add_argument(
        "--clipping",
        type=lambda x: bool(strtobool(x)),
        choices=[True, False],
        help=clipping_description,
        default=False,
        required=False,
    )

    batch_infer_parser.add_argument(
        "--compressor",
        type=lambda x: bool(strtobool(x)),
        choices=[True, False],
        help=compressor_description,
        default=False,
        required=False,
    )

    batch_infer_parser.add_argument(
        "--delay",
        type=lambda x: bool(strtobool(x)),
        choices=[True, False],
        help=delay_description,
        default=False,
        required=False,
    )

    batch_infer_parser.add_argument(
        "--reverb_room_size",
        type=float,
        help=reverb_room_size_description,
        default=0.5,
        required=False,
    )

    batch_infer_parser.add_argument(
        "--reverb_damping",
        type=float,
        help=reverb_damping_description,
        default=0.5,
        required=False,
    )

    batch_infer_parser.add_argument(
        "--reverb_wet_gain",
        type=float,
        help=reverb_wet_gain_description,
        default=0.5,
        required=False,
    )

    batch_infer_parser.add_argument(
        "--reverb_dry_gain",
        type=float,
        help=reverb_dry_gain_description,
        default=0.5,
        required=False,
    )

    batch_infer_parser.add_argument(
        "--reverb_width",
        type=float,
        help=reverb_width_description,
        default=0.5,
        required=False,
    )

    batch_infer_parser.add_argument(
        "--reverb_freeze_mode",
        type=float,
        help=reverb_freeze_mode_description,
        default=0.5,
        required=False,
    )

    batch_infer_parser.add_argument(
        "--pitch_shift_semitones",
        type=float,
        help=pitch_shift_semitones_description,
        default=0.0,
        required=False,
    )

    batch_infer_parser.add_argument(
        "--limiter_threshold",
        type=float,
        help=limiter_threshold_description,
        default=-6,
        required=False,
    )

    batch_infer_parser.add_argument(
        "--limiter_release_time",
        type=float,
        help=limiter_release_time_description,
        default=0.01,
        required=False,
    )
    batch_infer_parser.add_argument(
        "--gain_db",
        type=float,
        help=gain_db_description,
        default=0.0,
        required=False,
    )

    batch_infer_parser.add_argument(
        "--distortion_gain",
        type=float,
        help=distortion_gain_description,
        default=25,
        required=False,
    )

    batch_infer_parser.add_argument(
        "--chorus_rate",
        type=float,
        help=chorus_rate_description,
        default=1.0,
        required=False,
    )

    batch_infer_parser.add_argument(
        "--chorus_depth",
        type=float,
        help=chorus_depth_description,
        default=0.25,
        required=False,
    )
    batch_infer_parser.add_argument(
        "--chorus_center_delay",
        type=float,
        help=chorus_center_delay_description,
        default=7,
        required=False,
    )

    batch_infer_parser.add_argument(
        "--chorus_feedback",
        type=float,
        help=chorus_feedback_description,
        default=0.0,
        required=False,
    )

    batch_infer_parser.add_argument(
        "--chorus_mix",
        type=float,
        help=chorus_mix_description,
        default=0.5,
        required=False,
    )

    batch_infer_parser.add_argument(
        "--bitcrush_bit_depth",
        type=int,
        help=bitcrush_bit_depth_description,
        default=8,
        required=False,
    )

    batch_infer_parser.add_argument(
        "--clipping_threshold",
        type=float,
        help=clipping_threshold_description,
        default=-6,
        required=False,
    )

    batch_infer_parser.add_argument(
        "--compressor_threshold",
        type=float,
        help=compressor_threshold_description,
        default=0,
        required=False,
    )

    batch_infer_parser.add_argument(
        "--compressor_ratio",
        type=float,
        help=compressor_ratio_description,
        default=1,
        required=False,
    )

    batch_infer_parser.add_argument(
        "--compressor_attack",
        type=float,
        help=compressor_attack_description,
        default=1.0,
        required=False,
    )

    batch_infer_parser.add_argument(
        "--compressor_release",
        type=float,
        help=compressor_release_description,
        default=100,
        required=False,
    )
    batch_infer_parser.add_argument(
        "--delay_seconds",
        type=float,
        help=delay_seconds_description,
        default=0.5,
        required=False,
    )
    batch_infer_parser.add_argument(
        "--delay_feedback",
        type=float,
        help=delay_feedback_description,
        default=0.0,
        required=False,
    )
    batch_infer_parser.add_argument(
        "--delay_mix",
        type=float,
        help=delay_mix_description,
        default=0.5,
        required=False,
    )

    # Parser for 'tts' mode
    tts_parser = subparsers.add_parser("tts", help="Run TTS inference")
    tts_parser.add_argument(
        "--tts_file", type=str, help="File with a text to be synthesized", required=True
    )
    tts_parser.add_argument(
        "--tts_text", type=str, help="Text to be synthesized", required=True
    )
    tts_parser.add_argument(
        "--tts_voice",
        type=str,
        help="Voice to be used for TTS synthesis.",
        choices=locales,
        required=True,
    )
    tts_parser.add_argument(
        "--tts_rate",
        type=int,
        help="Control the speaking rate of the TTS. Values range from -100 (slower) to 100 (faster).",
        choices=range(-100, 101),
        default=0,
    )
    tts_parser.add_argument(
        "--pitch",
        type=int,
        help=pitch_description,
        choices=range(-24, 25),
        default=0,
    )
    tts_parser.add_argument(
        "--filter_radius",
        type=int,
        help=filter_radius_description,
        choices=range(11),
        default=3,
    )
    tts_parser.add_argument(
        "--index_rate",
        type=float,
        help=index_rate_description,
        choices=[(i / 10) for i in range(11)],
        default=0.3,
    )
    tts_parser.add_argument(
        "--volume_envelope",
        type=float,
        help=volume_envelope_description,
        choices=[(i / 10) for i in range(11)],
        default=1,
    )
    tts_parser.add_argument(
        "--protect",
        type=float,
        help=protect_description,
        choices=[(i / 10) for i in range(6)],
        default=0.33,
    )
    tts_parser.add_argument(
        "--hop_length",
        type=int,
        help=hop_length_description,
        choices=range(1, 513),
        default=128,
    )
    tts_parser.add_argument(
        "--f0_method",
        type=str,
        help=f0_method_description,
        choices=[
            "crepe",
            "crepe-tiny",
            "rmvpe",
            "fcpe",
            "hybrid[crepe+rmvpe]",
            "hybrid[crepe+fcpe]",
            "hybrid[rmvpe+fcpe]",
            "hybrid[crepe+rmvpe+fcpe]",
        ],
        default="rmvpe",
    )
    tts_parser.add_argument(
        "--output_tts_path",
        type=str,
        help="Full path to save the synthesized TTS audio.",
        required=True,
    )
    tts_parser.add_argument(
        "--output_rvc_path",
        type=str,
        help="Full path to save the voice-converted audio using the synthesized TTS.",
        required=True,
    )
    tts_parser.add_argument(
        "--pth_path", type=str, help=pth_path_description, required=True
    )
    tts_parser.add_argument(
        "--index_path", type=str, help=index_path_description, required=True
    )
    tts_parser.add_argument(
        "--split_audio",
        type=lambda x: bool(strtobool(x)),
        choices=[True, False],
        help=split_audio_description,
        default=False,
    )
    tts_parser.add_argument(
        "--f0_autotune",
        type=lambda x: bool(strtobool(x)),
        choices=[True, False],
        help=f0_autotune_description,
        default=False,
    )
    tts_parser.add_argument(
        "--f0_autotune_strength",
        type=float,
        help=clean_strength_description,
        choices=[(i / 10) for i in range(11)],
        default=1.0,
    )
    tts_parser.add_argument(
        "--clean_audio",
        type=lambda x: bool(strtobool(x)),
        choices=[True, False],
        help=clean_audio_description,
        default=False,
    )
    tts_parser.add_argument(
        "--clean_strength",
        type=float,
        help=clean_strength_description,
        choices=[(i / 10) for i in range(11)],
        default=0.7,
    )
    tts_parser.add_argument(
        "--export_format",
        type=str,
        help=export_format_description,
        choices=["WAV", "MP3", "FLAC", "OGG", "M4A"],
        default="WAV",
    )
    tts_parser.add_argument(
        "--embedder_model",
        type=str,
        help=embedder_model_description,
        choices=[
            "contentvec",
            "chinese-hubert-base",
            "japanese-hubert-base",
            "korean-hubert-base",
            "custom",
        ],
        default="contentvec",
    )
    tts_parser.add_argument(
        "--embedder_model_custom",
        type=str,
        help=embedder_model_custom_description,
        default=None,
    )
    tts_parser.add_argument(
        "--upscale_audio",
        type=lambda x: bool(strtobool(x)),
        choices=[True, False],
        help=upscale_audio_description,
        default=False,
    )
    tts_parser.add_argument(
        "--f0_file",
        type=str,
        help=f0_file_description,
        default=None,
    )

    # Parser for 'preprocess' mode
    preprocess_parser = subparsers.add_parser(
        "preprocess", help="Preprocess a dataset for training."
    )
    preprocess_parser.add_argument(
        "--model_name", type=str, help="Name of the model to be trained.", required=True
    )
    preprocess_parser.add_argument(
        "--dataset_path", type=str, help="Path to the dataset directory.", required=True
    )
    preprocess_parser.add_argument(
        "--sample_rate",
        type=int,
        help="Target sampling rate for the audio data.",
        choices=[32000, 40000, 48000],
        required=True,
    )
    preprocess_parser.add_argument(
        "--cpu_cores",
        type=int,
        help="Number of CPU cores to use for preprocessing.",
        choices=range(1, 65),
    )
    preprocess_parser.add_argument(
        "--cut_preprocess",
        type=lambda x: bool(strtobool(x)),
        choices=[True, False],
        help="Cut the dataset into smaller segments for faster preprocessing.",
        default=True,
        required=False,
    )
    preprocess_parser.add_argument(
        "--process_effects",
        type=lambda x: bool(strtobool(x)),
        choices=[True, False],
        help="Disable all filters during preprocessing.",
        default=False,
        required=False,
    )
    preprocess_parser.add_argument(
        "--noise_reduction",
        type=lambda x: bool(strtobool(x)),
        choices=[True, False],
        help="Enable noise reduction during preprocessing.",
        default=False,
        required=False,
    )
    preprocess_parser.add_argument(
        "--noise_reduction_strength",
        type=float,
        help="Strength of the noise reduction filter.",
        choices=[(i / 10) for i in range(11)],
        default=0.7,
        required=False,
    )

    # Parser for 'extract' mode
    extract_parser = subparsers.add_parser(
        "extract", help="Extract features from a dataset."
    )
    extract_parser.add_argument(
        "--model_name", type=str, help="Name of the model.", required=True
    )
    extract_parser.add_argument(
        "--rvc_version",
        type=str,
        help="Version of the RVC model ('v1' or 'v2').",
        choices=["v1", "v2"],
        default="v2",
    )
    extract_parser.add_argument(
        "--vocoder_type",
        type=str,
        help="Type of vocoder to use for training.",
        choices=["hifigan", "bigvgan", "bigvsan"],
        required=True,
    )
    extract_parser.add_argument(
        "--f0_method",
        type=str,
        help="Pitch extraction method to use.",
        choices=[
            "crepe",
            "crepe-tiny",
            "rmvpe",
        ],
        default="rmvpe",
    )
    extract_parser.add_argument(
        "--pitch_guidance",
        type=lambda x: bool(strtobool(x)),
        choices=[True, False],
        help="Enable or disable pitch guidance during feature extraction.",
        default=True,
    )
    extract_parser.add_argument(
        "--hop_length",
        type=int,
        help="Hop length for feature extraction. Only applicable for Crepe pitch extraction.",
        choices=range(1, 513),
        default=128,
    )
    extract_parser.add_argument(
        "--cpu_cores",
        type=int,
        help="Number of CPU cores to use for feature extraction (optional).",
        choices=range(1, 65),
        default=None,
    )
    extract_parser.add_argument(
        "--gpu",
        type=int,
        help="GPU device to use for feature extraction (optional).",
        default="-",
    )
    extract_parser.add_argument(
        "--sample_rate",
        type=int,
        help="Target sampling rate for the audio data.",
        choices=[32000, 40000, 48000],
        required=True,
    )
    extract_parser.add_argument(
        "--embedder_model",
        type=str,
        help=embedder_model_description,
        choices=[
            "contentvec",
            "chinese-hubert-base",
            "japanese-hubert-base",
            "korean-hubert-base",
            "custom",
        ],
        default="contentvec",
    )
    extract_parser.add_argument(
        "--embedder_model_custom",
        type=str,
        help=embedder_model_custom_description,
        default=None,
    )

    # Parser for 'train' mode
    train_parser = subparsers.add_parser("train", help="Train an RVC model.")
    train_parser.add_argument(
        "--model_name", type=str, help="Name of the model to be trained.", required=True
    )
    train_parser.add_argument(
        "--vocoder_type",
        type=str,
        help="Type of vocoder to use for training.",
        choices=["hifigan", "bigvgan", "bigvsan"],
        required=True,
    )
    train_parser.add_argument(
        "--rvc_version",
        type=str,
        help="Version of the RVC model to train ('v1' or 'v2').",
        choices=["v1", "v2"],
        default="v2",
    )
    train_parser.add_argument(
        "--save_every_epoch",
        type=int,
        help="Save the model every specified number of epochs.",
        choices=range(1, 101),
        required=True,
    )
    train_parser.add_argument(
        "--save_only_latest",
        type=lambda x: bool(strtobool(x)),
        choices=[True, False],
        help="Save only the latest model checkpoint.",
        default=False,
    )
    train_parser.add_argument(
        "--save_every_weights",
        type=lambda x: bool(strtobool(x)),
        choices=[True, False],
        help="Save model weights every epoch.",
        default=True,
    )
    train_parser.add_argument(
        "--total_epoch",
        type=int,
        help="Total number of epochs to train for.",
        choices=range(1, 10001),
        default=1000,
    )
    train_parser.add_argument(
        "--sample_rate",
        type=int,
        help="Sampling rate of the training data.",
        choices=[32000, 40000, 48000],
        required=True,
    )
    train_parser.add_argument(
        "--batch_size",
        type=int,
        help="Batch size for training.",
        choices=range(1, 51),
        default=8,
    )
    train_parser.add_argument(
        "--gpu",
        type=str,
        help="GPU device to use for training (e.g., '0').",
        default="0",
    )
    train_parser.add_argument(
        "--pitch_guidance",
        type=lambda x: bool(strtobool(x)),
        choices=[True, False],
        help="Enable or disable pitch guidance during training.",
        default=True,
    )
    train_parser.add_argument(
        "--pretrained",
        type=lambda x: bool(strtobool(x)),
        choices=[True, False],
        help="Use a pretrained model for initialization.",
        default=True,
    )
    train_parser.add_argument(
        "--custom_pretrained",
        type=lambda x: bool(strtobool(x)),
        choices=[True, False],
        help="Use a custom pretrained model.",
        default=False,
    )
    train_parser.add_argument(
        "--g_pretrained_path",
        type=str,
        nargs="?",
        default=None,
        help="Path to the pretrained generator model file.",
    )
    train_parser.add_argument(
        "--d_pretrained_path",
        type=str,
        nargs="?",
        default=None,
        help="Path to the pretrained discriminator model file.",
    )
    train_parser.add_argument(
        "--overtraining_detector",
        type=lambda x: bool(strtobool(x)),
        choices=[True, False],
        help="Enable overtraining detection.",
        default=False,
    )
    train_parser.add_argument(
        "--overtraining_threshold",
        type=int,
        help="Threshold for overtraining detection.",
        choices=range(1, 101),
        default=50,
    )
    train_parser.add_argument(
        "--cleanup",
        type=lambda x: bool(strtobool(x)),
        choices=[True, False],
        help="Cleanup previous training attempt.",
        default=False,
    )
    train_parser.add_argument(
        "--cache_data_in_gpu",
        type=lambda x: bool(strtobool(x)),
        choices=[True, False],
        help="Cache training data in GPU memory.",
        default=False,
    )
    train_parser.add_argument(
        "--index_algorithm",
        type=str,
        choices=["Auto", "Faiss", "KMeans"],
        help="Choose the method for generating the index file.",
        default="Auto",
        required=False,
    )

    # Parser for 'index' mode
    index_parser = subparsers.add_parser(
        "index", help="Generate an index file for an RVC model."
    )
    index_parser.add_argument(
        "--model_name", type=str, help="Name of the model.", required=True
    )
    index_parser.add_argument(
        "--rvc_version",
        type=str,
        help="Version of the RVC model ('v1' or 'v2').",
        choices=["v1", "v2"],
        default="v2",
    )
    index_parser.add_argument(
        "--index_algorithm",
        type=str,
        choices=["Auto", "Faiss", "KMeans"],
        help="Choose the method for generating the index file.",
        default="Auto",
        required=False,
    )

    # Parser for 'model_extract' mode
    model_extract_parser = subparsers.add_parser(
        "model_extract", help="Extract a specific epoch from a trained model."
    )
    model_extract_parser.add_argument(
        "--pth_path", type=str, help="Path to the main .pth model file.", required=True
    )
    model_extract_parser.add_argument(
        "--model_name", type=str, help="Name of the model.", required=True
    )
    model_extract_parser.add_argument(
        "--vocoder_type",
        type=str,
        help="Type of vocoder to use for the extracted model.",
        choices=["hifigan", "bigvgan"],
        required=True,
    )
    model_extract_parser.add_argument(
        "--sample_rate",
        type=int,
        help="Sampling rate of the extracted model.",
        choices=[32000, 40000, 48000],
        required=True,
    )
    model_extract_parser.add_argument(
        "--pitch_guidance",
        type=lambda x: bool(strtobool(x)),
        choices=[True, False],
        help="Enable or disable pitch guidance for the extracted model.",
        required=True,
    )
    model_extract_parser.add_argument(
        "--rvc_version",
        type=str,
        help="Version of the extracted RVC model ('v1' or 'v2').",
        choices=["v1", "v2"],
        default="v2",
    )
    model_extract_parser.add_argument(
        "--epoch",
        type=int,
        help="Epoch number to extract from the model.",
        choices=range(1, 10001),
        required=True,
    )
    model_extract_parser.add_argument(
        "--step",
        type=str,
        help="Step number to extract from the model (optional).",
        required=False,
    )

    # Parser for 'model_information' mode
    model_information_parser = subparsers.add_parser(
        "model_information", help="Display information about a trained model."
    )
    model_information_parser.add_argument(
        "--pth_path", type=str, help="Path to the .pth model file.", required=True
    )

    # Parser for 'model_blender' mode
    model_blender_parser = subparsers.add_parser(
        "model_blender", help="Fuse two RVC models together."
    )
    model_blender_parser.add_argument(
        "--model_name", type=str, help="Name of the new fused model.", required=True
    )
    model_blender_parser.add_argument(
        "--pth_path_1",
        type=str,
        help="Path to the first .pth model file.",
        required=True,
    )
    model_blender_parser.add_argument(
        "--pth_path_2",
        type=str,
        help="Path to the second .pth model file.",
        required=True,
    )
    model_blender_parser.add_argument(
        "--ratio",
        type=float,
        help="Ratio for blending the two models (0.0 to 1.0).",
        choices=[(i / 10) for i in range(11)],
        default=0.5,
    )

    # Parser for 'tensorboard' mode
    subparsers.add_parser(
        "tensorboard", help="Launch TensorBoard for monitoring training progress."
    )

    # Parser for 'download' mode
    download_parser = subparsers.add_parser(
        "download", help="Download a model from a provided link."
    )
    download_parser.add_argument(
        "--model_link", type=str, help="Direct link to the model file.", required=True
    )

    # Parser for 'prerequisites' mode
    prerequisites_parser = subparsers.add_parser(
        "prerequisites", help="Install prerequisites for RVC."
    )
    prerequisites_parser.add_argument(
        "--pretraineds_v1_f0",
        type=lambda x: bool(strtobool(x)),
        choices=[True, False],
        default=False,
        help="Download pretrained models for RVC v1.",
    )
    prerequisites_parser.add_argument(
        "--pretraineds_v2_f0",
        type=lambda x: bool(strtobool(x)),
        choices=[True, False],
        default=True,
        help="Download pretrained models for RVC v2.",
    )
    prerequisites_parser.add_argument(
        "--pretraineds_v1_nof0",
        type=lambda x: bool(strtobool(x)),
        choices=[True, False],
        default=False,
        help="Download non f0 pretrained models for RVC v1.",
    )
    prerequisites_parser.add_argument(
        "--pretraineds_v2_nof0",
        type=lambda x: bool(strtobool(x)),
        choices=[True, False],
        default=False,
        help="Download non f0 pretrained models for RVC v2.",
    )
    prerequisites_parser.add_argument(
        "--models",
        type=lambda x: bool(strtobool(x)),
        choices=[True, False],
        default=True,
        help="Download additional models.",
    )
    prerequisites_parser.add_argument(
        "--exe",
        type=lambda x: bool(strtobool(x)),
        choices=[True, False],
        default=True,
        help="Download required executables.",
    )

    # Parser for 'audio_analyzer' mode
    audio_analyzer = subparsers.add_parser(
        "audio_analyzer", help="Analyze an audio file."
    )
    audio_analyzer.add_argument(
        "--input_path", type=str, help="Path to the input audio file.", required=True
    )

    return parser.parse_args()


def main():
    if len(sys.argv) == 1:
        print("Please run the script with '-h' for more information.")
        sys.exit(1)

    args = parse_arguments()

    try:
        if args.mode == "infer":
            run_infer_script(
                pitch=args.pitch,
                filter_radius=args.filter_radius,
                index_rate=args.index_rate,
                volume_envelope=args.volume_envelope,
                protect=args.protect,
                hop_length=args.hop_length,
                f0_method=args.f0_method,
                input_path=args.input_path,
                output_path=args.output_path,
                pth_path=args.pth_path,
                index_path=args.index_path,
                split_audio=args.split_audio,
                f0_autotune=args.f0_autotune,
                f0_autotune_strength=args.f0_autotune_strength,
                clean_audio=args.clean_audio,
                clean_strength=args.clean_strength,
                export_format=args.export_format,
                embedder_model=args.embedder_model,
                embedder_model_custom=args.embedder_model_custom,
                upscale_audio=args.upscale_audio,
                f0_file=args.f0_file,
                formant_shifting=args.formant_shifting,
                formant_qfrency=args.formant_qfrency,
                formant_timbre=args.formant_timbre,
                sid=args.sid,
                post_process=args.post_process,
                reverb=args.reverb,
                pitch_shift=args.pitch_shift,
                limiter=args.limiter,
                gain=args.gain,
                distortion=args.distortion,
                chorus=args.chorus,
                bitcrush=args.bitcrush,
                clipping=args.clipping,
                compressor=args.compressor,
                delay=args.delay,
                reverb_room_size=args.reverb_room_size,
                reverb_damping=args.reverb_damping,
                reverb_wet_gain=args.reverb_wet_gain,
                reverb_dry_gain=args.reverb_dry_gain,
                reverb_width=args.reverb_width,
                reverb_freeze_mode=args.reverb_freeze_mode,
                pitch_shift_semitones=args.pitch_shift_semitones,
                limiter_threshold=args.limiter_threshold,
                limiter_release_time=args.limiter_release_time,
                gain_db=args.gain_db,
                distortion_gain=args.distortion_gain,
                chorus_rate=args.chorus_rate,
                chorus_depth=args.chorus_depth,
                chorus_center_delay=args.chorus_center_delay,
                chorus_feedback=args.chorus_feedback,
                chorus_mix=args.chorus_mix,
                bitcrush_bit_depth=args.bitcrush_bit_depth,
                clipping_threshold=args.clipping_threshold,
                compressor_threshold=args.compressor_threshold,
                compressor_ratio=args.compressor_ratio,
                compressor_attack=args.compressor_attack,
                compressor_release=args.compressor_release,
                delay_seconds=args.delay_seconds,
                delay_feedback=args.delay_feedback,
                delay_mix=args.delay_mix,
            )
        elif args.mode == "batch_infer":
            run_batch_infer_script(
                pitch=args.pitch,
                filter_radius=args.filter_radius,
                index_rate=args.index_rate,
                volume_envelope=args.volume_envelope,
                protect=args.protect,
                hop_length=args.hop_length,
                f0_method=args.f0_method,
                input_folder=args.input_folder,
                output_folder=args.output_folder,
                pth_path=args.pth_path,
                index_path=args.index_path,
                split_audio=args.split_audio,
                f0_autotune=args.f0_autotune,
                f0_autotune_strength=args.f0_autotune_strength,
                clean_audio=args.clean_audio,
                clean_strength=args.clean_strength,
                export_format=args.export_format,
                embedder_model=args.embedder_model,
                embedder_model_custom=args.embedder_model_custom,
                upscale_audio=args.upscale_audio,
                f0_file=args.f0_file,
                formant_shifting=args.formant_shifting,
                formant_qfrency=args.formant_qfrency,
                formant_timbre=args.formant_timbre,
                sid=args.sid,
                post_process=args.post_process,
                reverb=args.reverb,
                pitch_shift=args.pitch_shift,
                limiter=args.limiter,
                gain=args.gain,
                distortion=args.distortion,
                chorus=args.chorus,
                bitcrush=args.bitcrush,
                clipping=args.clipping,
                compressor=args.compressor,
                delay=args.delay,
                reverb_room_size=args.reverb_room_size,
                reverb_damping=args.reverb_damping,
                reverb_wet_gain=args.reverb_wet_gain,
                reverb_dry_gain=args.reverb_dry_gain,
                reverb_width=args.reverb_width,
                reverb_freeze_mode=args.reverb_freeze_mode,
                pitch_shift_semitones=args.pitch_shift_semitones,
                limiter_threshold=args.limiter_threshold,
                limiter_release_time=args.limiter_release_time,
                gain_db=args.gain_db,
                distortion_gain=args.distortion_gain,
                chorus_rate=args.chorus_rate,
                chorus_depth=args.chorus_depth,
                chorus_center_delay=args.chorus_center_delay,
                chorus_feedback=args.chorus_feedback,
                chorus_mix=args.chorus_mix,
                bitcrush_bit_depth=args.bitcrush_bit_depth,
                clipping_threshold=args.clipping_threshold,
                compressor_threshold=args.compressor_threshold,
                compressor_ratio=args.compressor_ratio,
                compressor_attack=args.compressor_attack,
                compressor_release=args.compressor_release,
                delay_seconds=args.delay_seconds,
                delay_feedback=args.delay_feedback,
                delay_mix=args.delay_mix,
            )
        elif args.mode == "tts":
            run_tts_script(
                tts_file=args.tts_file,
                tts_text=args.tts_text,
                tts_voice=args.tts_voice,
                tts_rate=args.tts_rate,
                pitch=args.pitch,
                filter_radius=args.filter_radius,
                index_rate=args.index_rate,
                volume_envelope=args.volume_envelope,
                protect=args.protect,
                hop_length=args.hop_length,
                f0_method=args.f0_method,
                input_path=args.input_path,
                output_path=args.output_path,
                pth_path=args.pth_path,
                index_path=args.index_path,
                split_audio=args.split_audio,
                f0_autotune=args.f0_autotune,
                f0_autotune_strength=args.f0_autotune_strength,
                clean_audio=args.clean_audio,
                clean_strength=args.clean_strength,
                export_format=args.export_format,
                embedder_model=args.embedder_model,
                embedder_model_custom=args.embedder_model_custom,
                upscale_audio=args.upscale_audio,
                f0_file=args.f0_file,
            )
        elif args.mode == "preprocess":
            run_preprocess_script(
                model_name=args.model_name,
                dataset_path=args.dataset_path,
                sample_rate=args.sample_rate,
                cpu_cores=args.cpu_cores,
                cut_preprocess=args.cut_preprocess,
                process_effects=args.process_effects,
                noise_reduction=args.noise_reduction,
                clean_strength=args.noise_reduction_strength,
            )
        elif args.mode == "extract":
            run_extract_script(
                model_name=args.model_name,
                rvc_version=args.rvc_version,
                vocoder_type=args.vocoder_type,
                f0_method=args.f0_method,
                pitch_guidance=args.pitch_guidance,
                hop_length=args.hop_length,
                cpu_cores=args.cpu_cores,
                gpu=args.gpu,
                sample_rate=args.sample_rate,
                embedder_model=args.embedder_model,
                embedder_model_custom=args.embedder_model_custom,
            )
        elif args.mode == "train":
            run_train_script(
                model_name=args.model_name,
                vocoder_type=args.vocoder_type,
                rvc_version=args.rvc_version,
                save_every_epoch=args.save_every_epoch,
                save_only_latest=args.save_only_latest,
                save_every_weights=args.save_every_weights,
                total_epoch=args.total_epoch,
                sample_rate=args.sample_rate,
                batch_size=args.batch_size,
                gpu=args.gpu,
                pitch_guidance=args.pitch_guidance,
                overtraining_detector=args.overtraining_detector,
                overtraining_threshold=args.overtraining_threshold,
                pretrained=args.pretrained,
                custom_pretrained=args.custom_pretrained,
                cleanup=args.cleanup,
                index_algorithm=args.index_algorithm,
                cache_data_in_gpu=args.cache_data_in_gpu,
                g_pretrained_path=args.g_pretrained_path,
                d_pretrained_path=args.d_pretrained_path,
            )
        elif args.mode == "index":
            run_index_script(
                model_name=args.model_name,
                rvc_version=args.rvc_version,
                index_algorithm=args.index_algorithm,
            )
        elif args.mode == "model_extract":
            run_model_extract_script(
                pth_path=args.pth_path,
                model_name=args.model_name,
                vocoder_type=args.vocoder_type,
                sample_rate=args.sample_rate,
                pitch_guidance=args.pitch_guidance,
                rvc_version=args.rvc_version,
                epoch=args.epoch,
                step=args.step,
            )
        elif args.mode == "model_information":
            run_model_information_script(
                pth_path=args.pth_path,
            )
        elif args.mode == "model_blender":
            run_model_blender_script(
                model_name=args.model_name,
                pth_path_1=args.pth_path_1,
                pth_path_2=args.pth_path_2,
                ratio=args.ratio,
            )
        elif args.mode == "tensorboard":
            run_tensorboard_script()
        elif args.mode == "download":
            run_download_script(
                model_link=args.model_link,
            )
        elif args.mode == "prerequisites":
            run_prerequisites_script(
                pretraineds_v1_f0=args.pretraineds_v1_f0,
                pretraineds_v1_nof0=args.pretraineds_v1_nof0,
                pretraineds_v2_f0=args.pretraineds_v2_f0,
                pretraineds_v2_nof0=args.pretraineds_v2_nof0,
                models=args.models,
                exe=args.exe,
            )
        elif args.mode == "audio_analyzer":
            run_audio_analyzer_script(
                input_path=args.input_path,
            )
    except Exception as error:
        print(f"An error occurred during execution: {error}")

        import traceback

        traceback.print_exc()


if __name__ == "__main__":
    main()<|MERGE_RESOLUTION|>--- conflicted
+++ resolved
@@ -486,6 +486,7 @@
                 cpu_cores,
                 gpu,
                 rvc_version,
+                vocoder_type,
                 pitch_guidance,
                 sample_rate,
                 embedder_model,
@@ -496,11 +497,6 @@
 
     subprocess.run(command_1)
 
-<<<<<<< HEAD
-    generate_config(rvc_version=rvc_version, vocoder_type=vocoder_type, sample_rate=sample_rate, model_path=model_path)
-    generate_filelist(pitch_guidance, model_path, rvc_version, sample_rate)
-=======
->>>>>>> 9ba00f0e
     return f"Model {model_name} extracted successfully."
 
 
