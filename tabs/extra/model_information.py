--- conflicted
+++ resolved
@@ -18,11 +18,7 @@
             label=i18n("Output Information"),
             info=i18n("The output information will be displayed here."),
             value="",
-<<<<<<< HEAD
-            max_lines=11,
-=======
             max_lines=12,
->>>>>>> 3e7ac4a4
             interactive=False,
         )
         model_information_button = gr.Button(i18n("See Model Information"))
