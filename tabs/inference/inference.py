<<<<<<< HEAD
import os, sys
import gradio as gr
import regex as re
import shutil
import datetime

from core import (
    run_infer_script,
    run_batch_infer_script,
)

from assets.i18n.i18n import I18nAuto

from rvc.lib.utils import format_title

i18n = I18nAuto()

sys.path.append(os.getcwd())

model_root = os.path.join(os.getcwd(), "logs")
audio_root = os.path.join(os.getcwd(), "assets", "audios")
custom_embedder_root = os.path.join(
    os.getcwd(), "rvc", "models", "embedders", "embedders_custom"
)

os.makedirs(custom_embedder_root, exist_ok=True)

custom_embedder_root_relative = os.path.relpath(custom_embedder_root, os.getcwd())
model_root_relative = os.path.relpath(model_root, os.getcwd())
audio_root_relative = os.path.relpath(audio_root, os.getcwd())

sup_audioext = {
    "wav",
    "mp3",
    "flac",
    "ogg",
    "opus",
    "m4a",
    "mp4",
    "aac",
    "alac",
    "wma",
    "aiff",
    "webm",
    "ac3",
}

names = [
    os.path.join(root, file)
    for root, _, files in os.walk(model_root_relative, topdown=False)
    for file in files
    if (
        file.endswith((".pth", ".onnx"))
        and not (file.startswith("G_") or file.startswith("D_"))
    )
]

indexes_list = [
    os.path.join(root, name)
    for root, _, files in os.walk(model_root_relative, topdown=False)
    for name in files
    if name.endswith(".index") and "trained" not in name
]

audio_paths = [
    os.path.join(root, name)
    for root, _, files in os.walk(audio_root_relative, topdown=False)
    for name in files
    if name.endswith(tuple(sup_audioext))
    and root == audio_root_relative
    and "_output" not in name
]

custom_embedders = [
    os.path.join(dirpath, filename)
    for dirpath, _, filenames in os.walk(custom_embedder_root_relative)
    for filename in filenames
    if filename.endswith(".pt")
]


def output_path_fn(input_audio_path):
    original_name_without_extension = os.path.basename(input_audio_path).rsplit(".", 1)[
        0
    ]
    new_name = original_name_without_extension + "_output.wav"
    output_path = os.path.join(os.path.dirname(input_audio_path), new_name)
    return output_path


def change_choices():
    names = [
        os.path.join(root, file)
        for root, _, files in os.walk(model_root_relative, topdown=False)
        for file in files
        if (
            file.endswith((".pth", ".onnx"))
            and not (file.startswith("G_") or file.startswith("D_"))
        )
    ]

    indexes_list = [
        os.path.join(root, name)
        for root, _, files in os.walk(model_root_relative, topdown=False)
        for name in files
        if name.endswith(".index") and "trained" not in name
    ]

    audio_paths = [
        os.path.join(root, name)
        for root, _, files in os.walk(audio_root_relative, topdown=False)
        for name in files
        if name.endswith(tuple(sup_audioext))
        and root == audio_root_relative
        and "_output" not in name
    ]

    custom_embedder = [
        os.path.join(dirpath, filename)
        for dirpath, _, filenames in os.walk(custom_embedder_root_relative)
        for filename in filenames
        if filename.endswith(".pt")
    ]

    return (
        {"choices": sorted(names), "__type__": "update"},
        {"choices": sorted(indexes_list), "__type__": "update"},
        {"choices": sorted(audio_paths), "__type__": "update"},
        {"choices": sorted(custom_embedder), "__type__": "update"},
        {"choices": sorted(custom_embedder), "__type__": "update"},
    )


def get_indexes():
    indexes_list = [
        os.path.join(dirpath, filename)
        for dirpath, _, filenames in os.walk(model_root_relative)
        for filename in filenames
        if filename.endswith(".index") and "trained" not in filename
    ]

    return indexes_list if indexes_list else ""


def save_to_wav(record_button):
    if record_button is None:
        pass
    else:
        path_to_file = record_button
        new_name = datetime.datetime.now().strftime("%Y-%m-%d_%H-%M-%S") + ".wav"
        target_path = os.path.join(audio_root_relative, os.path.basename(new_name))

        shutil.move(path_to_file, target_path)
        return target_path, output_path_fn(target_path)


def save_to_wav2(upload_audio):
    file_path = upload_audio
    formated_name = format_title(os.path.basename(file_path))
    target_path = os.path.join(audio_root_relative, formated_name)

    if os.path.exists(target_path):
        os.remove(target_path)

    shutil.copy(file_path, target_path)
    return target_path, output_path_fn(target_path)


def delete_outputs():
    gr.Info(f"Outputs cleared!")
    for root, _, files in os.walk(audio_root_relative, topdown=False):
        for name in files:
            if name.endswith(tuple(sup_audioext)) and name.__contains__("_output"):
                os.remove(os.path.join(root, name))


def match_index(model_file_value):
    if model_file_value:
        model_folder = os.path.dirname(model_file_value)
        model_name = os.path.basename(model_file_value)
        index_files = get_indexes()
        pattern = r"^(.*?)_"
        match = re.match(pattern, model_name)
        for index_file in index_files:
            if os.path.dirname(index_file) == model_folder:
                return index_file
            elif match and match.group(1) in os.path.basename(index_file):
                return index_file
            elif model_name in os.path.basename(index_file):
                return index_file
    return ""


def save_drop_custom_embedder(dropbox):
    if ".pt" not in dropbox:
        gr.Info(
            i18n("The file you dropped is not a valid embedder file. Please try again.")
        )
    else:
        file_name = os.path.basename(dropbox)
        custom_embedder_path = os.path.join(custom_embedder_root, file_name)
        if os.path.exists(custom_embedder_path):
            os.remove(custom_embedder_path)
        os.rename(dropbox, custom_embedder_path)
        gr.Info(
            i18n(
                "Click the refresh button to see the embedder file in the dropdown menu."
            )
        )
    return None


# Inference tab
def inference_tab():
    default_weight = names[0] if names else None
    with gr.Row():
        with gr.Row():
            model_file = gr.Dropdown(
                label=i18n("Voice Model"),
                info=i18n("Select the voice model to use for the conversion."),
                choices=sorted(names, key=lambda path: os.path.getsize(path)),
                interactive=True,
                value=default_weight,
                allow_custom_value=True,
            )

            index_file = gr.Dropdown(
                label=i18n("Index File"),
                info=i18n("Select the index file to use for the conversion."),
                choices=get_indexes(),
                value=match_index(default_weight) if default_weight else "",
                interactive=True,
                allow_custom_value=True,
            )
        with gr.Column():
            refresh_button = gr.Button(i18n("Refresh"))
            unload_button = gr.Button(i18n("Unload Voice"))

            unload_button.click(
                fn=lambda: (
                    {"value": "", "__type__": "update"},
                    {"value": "", "__type__": "update"},
                ),
                inputs=[],
                outputs=[model_file, index_file],
            )

            model_file.select(
                fn=lambda model_file_value: match_index(model_file_value),
                inputs=[model_file],
                outputs=[index_file],
            )

    # Single inference tab
    with gr.Tab(i18n("Single")):
        with gr.Column():
            upload_audio = gr.Audio(
                label=i18n("Upload Audio"), type="filepath", editable=False
            )
            with gr.Row():
                audio = gr.Dropdown(
                    label=i18n("Select Audio"),
                    info=i18n("Select the audio to convert."),
                    choices=sorted(audio_paths),
                    value=audio_paths[0] if audio_paths else "",
                    interactive=True,
                    allow_custom_value=True,
                )

        with gr.Accordion(i18n("Advanced Settings"), open=False):
            with gr.Column():
                clear_outputs_infer = gr.Button(
                    i18n("Clear Outputs (Deletes all audios in assets/audios)")
                )
                output_path = gr.Textbox(
                    label=i18n("Output Path"),
                    placeholder=i18n("Enter output path"),
                    info=i18n(
                        "The path where the output audio will be saved, by default in assets/audios/output.wav"
                    ),
                    value=(
                        output_path_fn(audio_paths[0])
                        if audio_paths
                        else os.path.join(os.getcwd(), "assets", "audios", "output.wav")
                    ),
                    interactive=True,
                )
                export_format = gr.Radio(
                    label=i18n("Export Format"),
                    info=i18n("Select the format to export the audio."),
                    choices=["WAV", "MP3", "FLAC", "OGG", "M4A"],
                    value="WAV",
                    interactive=True,
                )
                split_audio = gr.Checkbox(
                    label=i18n("Split Audio"),
                    info=i18n(
                        "Split the audio into chunks for inference to obtain better results in some cases."
                    ),
                    visible=True,
                    value=False,
                    interactive=True,
                )
                autotune = gr.Checkbox(
                    label=i18n("Autotune"),
                    info=i18n(
                        "Apply a soft autotune to your inferences, recommended for singing conversions."
                    ),
                    visible=True,
                    value=False,
                    interactive=True,
                )
                clean_audio = gr.Checkbox(
                    label=i18n("Clean Audio"),
                    info=i18n(
                        "Clean your audio output using noise detection algorithms, recommended for speaking audios."
                    ),
                    visible=True,
                    value=False,
                    interactive=True,
                )
                clean_strength = gr.Slider(
                    minimum=0,
                    maximum=1,
                    label=i18n("Clean Strength"),
                    info=i18n(
                        "Set the clean-up level to the audio you want, the more you increase it the more it will clean up, but it is possible that the audio will be more compressed."
                    ),
                    visible=False,
                    value=0.5,
                    interactive=True,
                )
                upscale_audio = gr.Checkbox(
                    label=i18n("Upscale Audio"),
                    info=i18n(
                        "Upscale the audio to a higher quality, recommended for low-quality audios. (It could take longer to process the audio)"
                    ),
                    visible=True,
                    value=False,
                    interactive=True,
                )
                pitch = gr.Slider(
                    minimum=-24,
                    maximum=24,
                    step=1,
                    label=i18n("Pitch"),
                    info=i18n(
                        "Set the pitch of the audio, the higher the value, the higher the pitch."
                    ),
                    value=0,
                    interactive=True,
                )
                filter_radius = gr.Slider(
                    minimum=0,
                    maximum=7,
                    label=i18n("Filter Radius"),
                    info=i18n(
                        "If the number is greater than or equal to three, employing median filtering on the collected tone results has the potential to decrease respiration."
                    ),
                    value=3,
                    step=1,
                    interactive=True,
                )
                index_rate = gr.Slider(
                    minimum=0,
                    maximum=1,
                    label=i18n("Search Feature Ratio"),
                    info=i18n(
                        "Influence exerted by the index file; a higher value corresponds to greater influence. However, opting for lower values can help mitigate artifacts present in the audio."
                    ),
                    value=0.75,
                    interactive=True,
                )
                rms_mix_rate = gr.Slider(
                    minimum=0,
                    maximum=1,
                    label=i18n("Volume Envelope"),
                    info=i18n(
                        "Substitute or blend with the volume envelope of the output. The closer the ratio is to 1, the more the output envelope is employed."
                    ),
                    value=1,
                    interactive=True,
                )
                protect = gr.Slider(
                    minimum=0,
                    maximum=0.5,
                    label=i18n("Protect Voiceless Consonants"),
                    info=i18n(
                        "Safeguard distinct consonants and breathing sounds to prevent electro-acoustic tearing and other artifacts. Pulling the parameter to its maximum value of 0.5 offers comprehensive protection. However, reducing this value might decrease the extent of protection while potentially mitigating the indexing effect."
                    ),
                    value=0.5,
                    interactive=True,
                )
                hop_length = gr.Slider(
                    minimum=1,
                    maximum=512,
                    step=1,
                    label=i18n("Hop Length"),
                    info=i18n(
                        "Denotes the duration it takes for the system to transition to a significant pitch change. Smaller hop lengths require more time for inference but tend to yield higher pitch accuracy."
                    ),
                    visible=False,
                    value=128,
                    interactive=True,
                )
                f0_method = gr.Radio(
                    label=i18n("Pitch extraction algorithm"),
                    info=i18n(
                        "Pitch extraction algorithm to use for the audio conversion. The default algorithm is rmvpe, which is recommended for most cases."
                    ),
                    choices=[
                        "crepe",
                        "crepe-tiny",
                        "rmvpe",
                        "fcpe",
                        "hybrid[rmvpe+fcpe]",
                    ],
                    value="rmvpe",
                    interactive=True,
                )
                embedder_model = gr.Radio(
                    label=i18n("Embedder Model"),
                    info=i18n("Model used for learning speaker embedding."),
                    choices=[
                        "contentvec",
                        "japanese-hubert-base",
                        "chinese-hubert-large",
                        "custom",
                    ],
                    value="contentvec",
                    interactive=True,
                )
                with gr.Column(visible=False) as embedder_custom:
                    with gr.Accordion(i18n("Custom Embedder"), open=True):
                        embedder_upload_custom = gr.File(
                            label=i18n("Upload Custom Embedder"),
                            type="filepath",
                            interactive=True,
                        )
                        embedder_custom_refresh = gr.Button(i18n("Refresh"))
                        embedder_model_custom = gr.Dropdown(
                            label=i18n("Custom Embedder"),
                            info=i18n(
                                "Select the custom embedder to use for the conversion."
                            ),
                            choices=sorted(custom_embedders),
                            interactive=True,
                            allow_custom_value=True,
                        )
                f0_file = gr.File(
                    label=i18n(
                        "The f0 curve represents the variations in the base frequency of a voice over time, showing how pitch rises and falls."
                    ),
                    visible=True,
                )

        convert_button1 = gr.Button(i18n("Convert"))

        with gr.Row():
            vc_output1 = gr.Textbox(
                label=i18n("Output Information"),
                info=i18n("The output information will be displayed here."),
            )
            vc_output2 = gr.Audio(label=i18n("Export Audio"))

    # Batch inference tab
    with gr.Tab(i18n("Batch")):
        with gr.Row():
            with gr.Column():
                input_folder_batch = gr.Textbox(
                    label=i18n("Input Folder"),
                    info=i18n("Select the folder containing the audios to convert."),
                    placeholder=i18n("Enter input path"),
                    value=os.path.join(os.getcwd(), "assets", "audios"),
                    interactive=True,
                )
                output_folder_batch = gr.Textbox(
                    label=i18n("Output Folder"),
                    info=i18n(
                        "Select the folder where the output audios will be saved."
                    ),
                    placeholder=i18n("Enter output path"),
                    value=os.path.join(os.getcwd(), "assets", "audios"),
                    interactive=True,
                )
        with gr.Accordion(i18n("Advanced Settings"), open=False):
            with gr.Column():
                clear_outputs_batch = gr.Button(
                    i18n("Clear Outputs (Deletes all audios in assets/audios)")
                )
                export_format_batch = gr.Radio(
                    label=i18n("Export Format"),
                    info=i18n("Select the format to export the audio."),
                    choices=["WAV", "MP3", "FLAC", "OGG", "M4A"],
                    value="WAV",
                    interactive=True,
                )
                split_audio_batch = gr.Checkbox(
                    label=i18n("Split Audio"),
                    info=i18n(
                        "Split the audio into chunks for inference to obtain better results in some cases."
                    ),
                    visible=True,
                    value=False,
                    interactive=True,
                )
                autotune_batch = gr.Checkbox(
                    label=i18n("Autotune"),
                    info=i18n(
                        "Apply a soft autotune to your inferences, recommended for singing conversions."
                    ),
                    visible=True,
                    value=False,
                    interactive=True,
                )
                clean_audio_batch = gr.Checkbox(
                    label=i18n("Clean Audio"),
                    info=i18n(
                        "Clean your audio output using noise detection algorithms, recommended for speaking audios."
                    ),
                    visible=True,
                    value=False,
                    interactive=True,
                )
                clean_strength_batch = gr.Slider(
                    minimum=0,
                    maximum=1,
                    label=i18n("Clean Strength"),
                    info=i18n(
                        "Set the clean-up level to the audio you want, the more you increase it the more it will clean up, but it is possible that the audio will be more compressed."
                    ),
                    visible=False,
                    value=0.5,
                    interactive=True,
                )
                upscale_audio_batch = gr.Checkbox(
                    label=i18n("Upscale Audio"),
                    info=i18n(
                        "Upscale the audio to a higher quality, recommended for low-quality audios. (It could take longer to process the audio)"
                    ),
                    visible=True,
                    value=False,
                    interactive=True,
                )
                pitch_batch = gr.Slider(
                    minimum=-24,
                    maximum=24,
                    step=1,
                    label=i18n("Pitch"),
                    info=i18n(
                        "Set the pitch of the audio, the higher the value, the higher the pitch."
                    ),
                    value=0,
                    interactive=True,
                )
                filter_radius_batch = gr.Slider(
                    minimum=0,
                    maximum=7,
                    label=i18n("Filter Radius"),
                    info=i18n(
                        "If the number is greater than or equal to three, employing median filtering on the collected tone results has the potential to decrease respiration."
                    ),
                    value=3,
                    step=1,
                    interactive=True,
                )
                index_rate_batch = gr.Slider(
                    minimum=0,
                    maximum=1,
                    label=i18n("Search Feature Ratio"),
                    info=i18n(
                        "Influence exerted by the index file; a higher value corresponds to greater influence. However, opting for lower values can help mitigate artifacts present in the audio."
                    ),
                    value=0.75,
                    interactive=True,
                )
                rms_mix_rate_batch = gr.Slider(
                    minimum=0,
                    maximum=1,
                    label=i18n("Volume Envelope"),
                    info=i18n(
                        "Substitute or blend with the volume envelope of the output. The closer the ratio is to 1, the more the output envelope is employed."
                    ),
                    value=1,
                    interactive=True,
                )
                protect_batch = gr.Slider(
                    minimum=0,
                    maximum=0.5,
                    label=i18n("Protect Voiceless Consonants"),
                    info=i18n(
                        "Safeguard distinct consonants and breathing sounds to prevent electro-acoustic tearing and other artifacts. Pulling the parameter to its maximum value of 0.5 offers comprehensive protection. However, reducing this value might decrease the extent of protection while potentially mitigating the indexing effect."
                    ),
                    value=0.5,
                    interactive=True,
                )
                hop_length_batch = gr.Slider(
                    minimum=1,
                    maximum=512,
                    step=1,
                    label=i18n("Hop Length"),
                    info=i18n(
                        "Denotes the duration it takes for the system to transition to a significant pitch change. Smaller hop lengths require more time for inference but tend to yield higher pitch accuracy."
                    ),
                    visible=False,
                    value=128,
                    interactive=True,
                )
                f0_method_batch = gr.Radio(
                    label=i18n("Pitch extraction algorithm"),
                    info=i18n(
                        "Pitch extraction algorithm to use for the audio conversion. The default algorithm is rmvpe, which is recommended for most cases."
                    ),
                    choices=[
                        "crepe",
                        "crepe-tiny",
                        "rmvpe",
                        "fcpe",
                        "hybrid[rmvpe+fcpe]",
                    ],
                    value="rmvpe",
                    interactive=True,
                )
                embedder_model_batch = gr.Radio(
                    label=i18n("Embedder Model"),
                    info=i18n("Model used for learning speaker embedding."),
                    choices=[
                        "contentvec",
                        "japanese-hubert-base",
                        "chinese-hubert-large",
                        "custom",
                    ],
                    value="contentvec",
                    interactive=True,
                )
                f0_file_batch = gr.File(
                    label=i18n(
                        "The f0 curve represents the variations in the base frequency of a voice over time, showing how pitch rises and falls."
                    ),
                    visible=True,
                )
                with gr.Column(visible=False) as embedder_custom_batch:
                    with gr.Accordion(i18n("Custom Embedder"), open=True):
                        embedder_upload_custom_batch = gr.File(
                            label=i18n("Upload Custom Embedder"),
                            type="filepath",
                            interactive=True,
                        )
                        embedder_custom_refresh_batch = gr.Button(i18n("Refresh"))
                        embedder_model_custom_batch = gr.Dropdown(
                            label=i18n("Custom Embedder"),
                            info=i18n(
                                "Select the custom embedder to use for the conversion."
                            ),
                            choices=sorted(custom_embedders),
                            interactive=True,
                            allow_custom_value=True,
                        )

        convert_button2 = gr.Button(i18n("Convert"))

        with gr.Row():
            vc_output3 = gr.Textbox(
                label=i18n("Output Information"),
                info=i18n("The output information will be displayed here."),
            )

    def toggle_visible(checkbox):
        return {"visible": checkbox, "__type__": "update"}

    def toggle_visible_hop_length(f0_method):
        if f0_method == "crepe" or f0_method == "crepe-tiny":
            return {"visible": True, "__type__": "update"}
        return {"visible": False, "__type__": "update"}

    def toggle_visible_embedder_custom(embedder_model):
        if embedder_model == "custom":
            return {"visible": True, "__type__": "update"}
        return {"visible": False, "__type__": "update"}

    clean_audio.change(
        fn=toggle_visible,
        inputs=[clean_audio],
        outputs=[clean_strength],
    )
    clean_audio_batch.change(
        fn=toggle_visible,
        inputs=[clean_audio_batch],
        outputs=[clean_strength_batch],
    )
    f0_method.change(
        fn=toggle_visible_hop_length,
        inputs=[f0_method],
        outputs=[hop_length],
    )
    f0_method_batch.change(
        fn=toggle_visible_hop_length,
        inputs=[f0_method_batch],
        outputs=[hop_length_batch],
    )
    refresh_button.click(
        fn=change_choices,
        inputs=[],
        outputs=[
            model_file,
            index_file,
            audio,
            embedder_model_custom,
            embedder_model_custom_batch,
        ],
    )
    audio.change(
        fn=output_path_fn,
        inputs=[audio],
        outputs=[output_path],
    )
    upload_audio.upload(
        fn=save_to_wav2,
        inputs=[upload_audio],
        outputs=[audio, output_path],
    )
    upload_audio.stop_recording(
        fn=save_to_wav,
        inputs=[upload_audio],
        outputs=[audio, output_path],
    )
    clear_outputs_infer.click(
        fn=delete_outputs,
        inputs=[],
        outputs=[],
    )
    clear_outputs_batch.click(
        fn=delete_outputs,
        inputs=[],
        outputs=[],
    )
    embedder_model.change(
        fn=toggle_visible_embedder_custom,
        inputs=[embedder_model],
        outputs=[embedder_custom],
    )
    embedder_upload_custom.upload(
        fn=save_drop_custom_embedder,
        inputs=[embedder_upload_custom],
        outputs=[embedder_upload_custom],
    )
    embedder_custom_refresh.click(
        fn=change_choices,
        inputs=[],
        outputs=[
            model_file,
            index_file,
            audio,
            embedder_model_custom,
            embedder_model_custom_batch,
        ],
    )
    embedder_model_batch.change(
        fn=toggle_visible_embedder_custom,
        inputs=[embedder_model_batch],
        outputs=[embedder_custom_batch],
    )
    embedder_upload_custom_batch.upload(
        fn=save_drop_custom_embedder,
        inputs=[embedder_upload_custom_batch],
        outputs=[embedder_upload_custom_batch],
    )
    embedder_custom_refresh_batch.click(
        fn=change_choices,
        inputs=[],
        outputs=[
            model_file,
            index_file,
            audio,
            embedder_model_custom,
            embedder_model_custom_batch,
        ],
    )
    convert_button1.click(
        fn=run_infer_script,
        inputs=[
            pitch,
            filter_radius,
            index_rate,
            rms_mix_rate,
            protect,
            hop_length,
            f0_method,
            audio,
            output_path,
            model_file,
            index_file,
            split_audio,
            autotune,
            clean_audio,
            clean_strength,
            export_format,
            upscale_audio,
            f0_file,
            embedder_model,
            embedder_model_custom,
        ],
        outputs=[vc_output1, vc_output2],
    )
    convert_button2.click(
        fn=run_batch_infer_script,
        inputs=[
            pitch_batch,
            filter_radius_batch,
            index_rate_batch,
            rms_mix_rate_batch,
            protect_batch,
            hop_length_batch,
            f0_method_batch,
            input_folder_batch,
            output_folder_batch,
            model_file,
            index_file,
            split_audio_batch,
            autotune_batch,
            clean_audio_batch,
            clean_strength_batch,
            export_format_batch,
            upscale_audio_batch,
            f0_file_batch,
            embedder_model_batch,
            embedder_model_custom_batch,
        ],
        outputs=[vc_output3],
    )
=======
import os, sys
import gradio as gr
import regex as re
import shutil
import datetime
import json
import torch

from core import (
    run_infer_script,
    run_batch_infer_script,
)

from assets.i18n.i18n import I18nAuto

from rvc.lib.utils import format_title
from tabs.settings.restart import stop_infer

i18n = I18nAuto()

now_dir = os.getcwd()
sys.path.append(now_dir)

model_root = os.path.join(now_dir, "logs")
audio_root = os.path.join(now_dir, "assets", "audios")
custom_embedder_root = os.path.join(
    now_dir, "rvc", "models", "embedders", "embedders_custom"
)

PRESETS_DIR = os.path.join(now_dir, "assets", "presets")
FORMANTSHIFT_DIR = os.path.join(now_dir, "assets", "formant_shift")

os.makedirs(custom_embedder_root, exist_ok=True)

custom_embedder_root_relative = os.path.relpath(custom_embedder_root, now_dir)
model_root_relative = os.path.relpath(model_root, now_dir)
audio_root_relative = os.path.relpath(audio_root, now_dir)

sup_audioext = {
    "wav",
    "mp3",
    "flac",
    "ogg",
    "opus",
    "m4a",
    "mp4",
    "aac",
    "alac",
    "wma",
    "aiff",
    "webm",
    "ac3",
}

names = [
    os.path.join(root, file)
    for root, _, files in os.walk(model_root_relative, topdown=False)
    for file in files
    if (
        file.endswith((".pth", ".onnx"))
        and not (file.startswith("G_") or file.startswith("D_"))
    )
]

indexes_list = [
    os.path.join(root, name)
    for root, _, files in os.walk(model_root_relative, topdown=False)
    for name in files
    if name.endswith(".index") and "trained" not in name
]

audio_paths = [
    os.path.join(root, name)
    for root, _, files in os.walk(audio_root_relative, topdown=False)
    for name in files
    if name.endswith(tuple(sup_audioext))
    and root == audio_root_relative
    and "_output" not in name
]

custom_embedders = [
    os.path.join(dirpath, dirname)
    for dirpath, dirnames, _ in os.walk(custom_embedder_root_relative)
    for dirname in dirnames
]


def update_sliders(preset):
    with open(
        os.path.join(PRESETS_DIR, f"{preset}.json"), "r", encoding="utf-8"
    ) as json_file:
        values = json.load(json_file)
    return (
        values["pitch"],
        values["filter_radius"],
        values["index_rate"],
        values["rms_mix_rate"],
        values["protect"],
    )


def update_sliders_formant(preset):
    with open(
        os.path.join(FORMANTSHIFT_DIR, f"{preset}.json"), "r", encoding="utf-8"
    ) as json_file:
        values = json.load(json_file)
    return (
        values["formant_qfrency"],
        values["formant_timbre"],
    )


def export_presets(presets, file_path):
    with open(file_path, "w", encoding="utf-8") as json_file:
        json.dump(presets, json_file, ensure_ascii=False, indent=4)


def import_presets(file_path):
    with open(file_path, "r", encoding="utf-8") as json_file:
        presets = json.load(json_file)
    return presets


def get_presets_data(pitch, filter_radius, index_rate, rms_mix_rate, protect):
    return {
        "pitch": pitch,
        "filter_radius": filter_radius,
        "index_rate": index_rate,
        "rms_mix_rate": rms_mix_rate,
        "protect": protect,
    }


def export_presets_button(
    preset_name, pitch, filter_radius, index_rate, rms_mix_rate, protect
):
    if preset_name:
        file_path = os.path.join(PRESETS_DIR, f"{preset_name}.json")
        presets_data = get_presets_data(
            pitch, filter_radius, index_rate, rms_mix_rate, protect
        )
        with open(file_path, "w", encoding="utf-8") as json_file:
            json.dump(presets_data, json_file, ensure_ascii=False, indent=4)
        return "Export successful"
    return "Export cancelled"


def import_presets_button(file_path):
    if file_path:
        imported_presets = import_presets(file_path.name)
        return (
            list(imported_presets.keys()),
            imported_presets,
            "Presets imported successfully!",
        )
    return [], {}, "No file selected for import."


def list_json_files(directory):
    return [f.rsplit(".", 1)[0] for f in os.listdir(directory) if f.endswith(".json")]


def refresh_presets():
    json_files = list_json_files(PRESETS_DIR)
    return gr.update(choices=json_files)


def output_path_fn(input_audio_path):
    original_name_without_extension = os.path.basename(input_audio_path).rsplit(".", 1)[
        0
    ]
    new_name = original_name_without_extension + "_output.wav"
    output_path = os.path.join(os.path.dirname(input_audio_path), new_name)
    return output_path


def change_choices(model):
    if model:
        speakers = get_speakers_id(model)
    else:
        speakers = 0
    names = [
        os.path.join(root, file)
        for root, _, files in os.walk(model_root_relative, topdown=False)
        for file in files
        if (
            file.endswith((".pth", ".onnx"))
            and not (file.startswith("G_") or file.startswith("D_"))
        )
    ]

    indexes_list = [
        os.path.join(root, name)
        for root, _, files in os.walk(model_root_relative, topdown=False)
        for name in files
        if name.endswith(".index") and "trained" not in name
    ]

    audio_paths = [
        os.path.join(root, name)
        for root, _, files in os.walk(audio_root_relative, topdown=False)
        for name in files
        if name.endswith(tuple(sup_audioext))
        and root == audio_root_relative
        and "_output" not in name
    ]

    return (
        {"choices": sorted(names), "__type__": "update"},
        {"choices": sorted(indexes_list), "__type__": "update"},
        {"choices": sorted(audio_paths), "__type__": "update"},
        {
            "choices": (
                sorted(speakers)
                if speakers is not None and isinstance(speakers, (list, tuple))
                else []
            ),
            "__type__": "update",
        },
        {
            "choices": (
                sorted(speakers)
                if speakers is not None and isinstance(speakers, (list, tuple))
                else []
            ),
            "__type__": "update",
        },
    )


def get_indexes():
    indexes_list = [
        os.path.join(dirpath, filename)
        for dirpath, _, filenames in os.walk(model_root_relative)
        for filename in filenames
        if filename.endswith(".index") and "trained" not in filename
    ]

    return indexes_list if indexes_list else ""


def save_to_wav(record_button):
    if record_button is None:
        pass
    else:
        path_to_file = record_button
        new_name = datetime.datetime.now().strftime("%Y-%m-%d_%H-%M-%S") + ".wav"
        target_path = os.path.join(audio_root_relative, os.path.basename(new_name))

        shutil.move(path_to_file, target_path)
        return target_path, output_path_fn(target_path)


def save_to_wav2(upload_audio):
    file_path = upload_audio
    formated_name = format_title(os.path.basename(file_path))
    target_path = os.path.join(audio_root_relative, formated_name)

    if os.path.exists(target_path):
        os.remove(target_path)

    shutil.copy(file_path, target_path)
    return target_path, output_path_fn(target_path)


def delete_outputs():
    gr.Info(f"Outputs cleared!")
    for root, _, files in os.walk(audio_root_relative, topdown=False):
        for name in files:
            if name.endswith(tuple(sup_audioext)) and name.__contains__("_output"):
                os.remove(os.path.join(root, name))


def match_index(model_file_value):
    if model_file_value:
        model_folder = os.path.dirname(model_file_value)
        model_name = os.path.basename(model_file_value)
        index_files = get_indexes()
        pattern = r"^(.*?)_"
        match = re.match(pattern, model_name)
        for index_file in index_files:
            if os.path.dirname(index_file) == model_folder:
                return index_file
            elif match and match.group(1) in os.path.basename(index_file):
                return index_file
            elif model_name in os.path.basename(index_file):
                return index_file
    return ""


def create_folder_and_move_files(folder_name, bin_file, config_file):
    if not folder_name:
        return "Folder name must not be empty."

    folder_name = os.path.join(custom_embedder_root, folder_name)
    os.makedirs(folder_name, exist_ok=True)

    if bin_file:
        bin_file_path = os.path.join(folder_name, os.path.basename(bin_file))
        shutil.copy(bin_file, bin_file_path)

    if config_file:
        config_file_path = os.path.join(folder_name, os.path.basename(config_file))
        shutil.copy(config_file, config_file_path)

    return f"Files moved to folder {folder_name}"


def refresh_formant():
    json_files = list_json_files(FORMANTSHIFT_DIR)
    return gr.update(choices=json_files)


def refresh_embedders_folders():
    custom_embedders = [
        os.path.join(dirpath, dirname)
        for dirpath, dirnames, _ in os.walk(custom_embedder_root_relative)
        for dirname in dirnames
    ]
    return custom_embedders


def get_speakers_id(model):
    if model:
        model_data = torch.load(model, map_location="cpu")
        speakers_id = model_data.get("speakers_id", 0)
        if speakers_id:
            return list(range(speakers_id))
        else:
            return [0]


# Inference tab
def inference_tab():
    default_weight = names[0] if names else None
    with gr.Column():
        with gr.Row():
            model_file = gr.Dropdown(
                label=i18n("Voice Model"),
                info=i18n("Select the voice model to use for the conversion."),
                choices=sorted(names, key=lambda path: os.path.getsize(path)),
                interactive=True,
                value=default_weight,
                allow_custom_value=True,
            )

            index_file = gr.Dropdown(
                label=i18n("Index File"),
                info=i18n("Select the index file to use for the conversion."),
                choices=get_indexes(),
                value=match_index(default_weight) if default_weight else "",
                interactive=True,
                allow_custom_value=True,
            )
        with gr.Row():
            unload_button = gr.Button(i18n("Unload Voice"))
            refresh_button = gr.Button(i18n("Refresh"))

            unload_button.click(
                fn=lambda: (
                    {"value": "", "__type__": "update"},
                    {"value": "", "__type__": "update"},
                ),
                inputs=[],
                outputs=[model_file, index_file],
            )

            model_file.select(
                fn=lambda model_file_value: match_index(model_file_value),
                inputs=[model_file],
                outputs=[index_file],
            )

    # Single inference tab
    with gr.Tab(i18n("Single")):
        with gr.Column():
            upload_audio = gr.Audio(
                label=i18n("Upload Audio"), type="filepath", editable=False
            )
            with gr.Row():
                audio = gr.Dropdown(
                    label=i18n("Select Audio"),
                    info=i18n("Select the audio to convert."),
                    choices=sorted(audio_paths),
                    value=audio_paths[0] if audio_paths else "",
                    interactive=True,
                    allow_custom_value=True,
                )

        with gr.Accordion(i18n("Advanced Settings"), open=False):
            with gr.Column():
                clear_outputs_infer = gr.Button(
                    i18n("Clear Outputs (Deletes all audios in assets/audios)")
                )
                output_path = gr.Textbox(
                    label=i18n("Output Path"),
                    placeholder=i18n("Enter output path"),
                    info=i18n(
                        "The path where the output audio will be saved, by default in assets/audios/output.wav"
                    ),
                    value=(
                        output_path_fn(audio_paths[0])
                        if audio_paths
                        else os.path.join(now_dir, "assets", "audios", "output.wav")
                    ),
                    interactive=True,
                )
                export_format = gr.Radio(
                    label=i18n("Export Format"),
                    info=i18n("Select the format to export the audio."),
                    choices=["WAV", "MP3", "FLAC", "OGG", "M4A"],
                    value="WAV",
                    interactive=True,
                )
                sid = gr.Dropdown(
                    label=i18n("Speaker ID"),
                    info=i18n("Select the speaker ID to use for the conversion."),
                    choices=get_speakers_id(model_file.value),
                    value=0,
                    interactive=True,
                )
                split_audio = gr.Checkbox(
                    label=i18n("Split Audio"),
                    info=i18n(
                        "Split the audio into chunks for inference to obtain better results in some cases."
                    ),
                    visible=True,
                    value=False,
                    interactive=True,
                )
                autotune = gr.Checkbox(
                    label=i18n("Autotune"),
                    info=i18n(
                        "Apply a soft autotune to your inferences, recommended for singing conversions."
                    ),
                    visible=True,
                    value=False,
                    interactive=True,
                )
                autotune_strength = gr.Slider(
                    minimum=0,
                    maximum=1,
                    label=i18n("Autotune Strength"),
                    info=i18n(
                        "Set the autotune strength - the more you increase it the more it will snap to the chromatic grid."
                    ),
                    visible=False,
                    value=1,
                    interactive=True,
                )
                clean_audio = gr.Checkbox(
                    label=i18n("Clean Audio"),
                    info=i18n(
                        "Clean your audio output using noise detection algorithms, recommended for speaking audios."
                    ),
                    visible=True,
                    value=False,
                    interactive=True,
                )
                clean_strength = gr.Slider(
                    minimum=0,
                    maximum=1,
                    label=i18n("Clean Strength"),
                    info=i18n(
                        "Set the clean-up level to the audio you want, the more you increase it the more it will clean up, but it is possible that the audio will be more compressed."
                    ),
                    visible=False,
                    value=0.5,
                    interactive=True,
                )
                upscale_audio = gr.Checkbox(
                    label=i18n("Upscale Audio"),
                    info=i18n(
                        "Upscale the audio to a higher quality, recommended for low-quality audios. (It could take longer to process the audio)"
                    ),
                    visible=True,
                    value=False,
                    interactive=True,
                )
                formant_shifting = gr.Checkbox(
                    label=i18n("Formant Shifting"),
                    info=i18n(
                        "Enable formant shifting. Used for male to female and vice-versa convertions."
                    ),
                    value=False,
                    visible=True,
                    interactive=True,
                )
                with gr.Row(visible=False) as formant_row:
                    formant_preset = gr.Dropdown(
                        label=i18n("Browse presets for formanting"),
                        info=i18n(
                            "Presets are located in /assets/formant_shift folder"
                        ),
                        choices=list_json_files(FORMANTSHIFT_DIR),
                        visible=False,
                        interactive=True,
                    )
                    formant_refresh_button = gr.Button(
                        value="Refresh",
                        visible=False,
                    )
                formant_qfrency = gr.Slider(
                    value=1.0,
                    info=i18n("Default value is 1.0"),
                    label=i18n("Quefrency for formant shifting"),
                    minimum=0.0,
                    maximum=16.0,
                    step=0.1,
                    visible=False,
                    interactive=True,
                )
                formant_timbre = gr.Slider(
                    value=1.0,
                    info=i18n("Default value is 1.0"),
                    label=i18n("Timbre for formant shifting"),
                    minimum=0.0,
                    maximum=16.0,
                    step=0.1,
                    visible=False,
                    interactive=True,
                )
                post_process = gr.Checkbox(
                    label=i18n("Post-Process"),
                    info=i18n("Post-process the audio to apply effects to the output."),
                    value=False,
                    interactive=True,
                )
                reverb = gr.Checkbox(
                    label=i18n("Reverb"),
                    info=i18n("Apply reverb to the audio."),
                    value=False,
                    interactive=True,
                    visible=False,
                )
                reverb_room_size = gr.Slider(
                    minimum=0,
                    maximum=1,
                    label=i18n("Reverb Room Size"),
                    info=i18n("Set the room size of the reverb."),
                    value=0.5,
                    interactive=True,
                    visible=False,
                )

                reverb_damping = gr.Slider(
                    minimum=0,
                    maximum=1,
                    label=i18n("Reverb Damping"),
                    info=i18n("Set the damping of the reverb."),
                    value=0.5,
                    interactive=True,
                    visible=False,
                )

                reverb_wet_gain = gr.Slider(
                    minimum=0,
                    maximum=1,
                    label=i18n("Reverb Wet Gain"),
                    info=i18n("Set the wet gain of the reverb."),
                    value=0.33,
                    interactive=True,
                    visible=False,
                )

                reverb_dry_gain = gr.Slider(
                    minimum=0,
                    maximum=1,
                    label=i18n("Reverb Dry Gain"),
                    info=i18n("Set the dry gain of the reverb."),
                    value=0.4,
                    interactive=True,
                    visible=False,
                )

                reverb_width = gr.Slider(
                    minimum=0,
                    maximum=1,
                    label=i18n("Reverb Width"),
                    info=i18n("Set the width of the reverb."),
                    value=1.0,
                    interactive=True,
                    visible=False,
                )

                reverb_freeze_mode = gr.Slider(
                    minimum=0,
                    maximum=1,
                    label=i18n("Reverb Freeze Mode"),
                    info=i18n("Set the freeze mode of the reverb."),
                    value=0.0,
                    interactive=True,
                    visible=False,
                )
                pitch_shift = gr.Checkbox(
                    label=i18n("Pitch Shift"),
                    info=i18n("Apply pitch shift to the audio."),
                    value=False,
                    interactive=True,
                    visible=False,
                )
                pitch_shift_semitones = gr.Slider(
                    minimum=-12,
                    maximum=12,
                    label=i18n("Pitch Shift Semitones"),
                    info=i18n("Set the pitch shift semitones."),
                    value=0,
                    interactive=True,
                    visible=False,
                )
                limiter = gr.Checkbox(
                    label=i18n("Limiter"),
                    info=i18n("Apply limiter to the audio."),
                    value=False,
                    interactive=True,
                    visible=False,
                )
                limiter_threshold = gr.Slider(
                    minimum=-60,
                    maximum=0,
                    label=i18n("Limiter Threshold dB"),
                    info=i18n("Set the limiter threshold dB."),
                    value=-6,
                    interactive=True,
                    visible=False,
                )

                limiter_release_time = gr.Slider(
                    minimum=0.01,
                    maximum=1,
                    label=i18n("Limiter Release Time"),
                    info=i18n("Set the limiter release time."),
                    value=0.05,
                    interactive=True,
                    visible=False,
                )
                gain = gr.Checkbox(
                    label=i18n("Gain"),
                    info=i18n("Apply gain to the audio."),
                    value=False,
                    interactive=True,
                    visible=False,
                )
                gain_db = gr.Slider(
                    minimum=-60,
                    maximum=60,
                    label=i18n("Gain dB"),
                    info=i18n("Set the gain dB."),
                    value=0,
                    interactive=True,
                    visible=False,
                )
                distortion = gr.Checkbox(
                    label=i18n("Distortion"),
                    info=i18n("Apply distortion to the audio."),
                    value=False,
                    interactive=True,
                    visible=False,
                )
                distortion_gain = gr.Slider(
                    minimum=-60,
                    maximum=60,
                    label=i18n("Distortion Gain"),
                    info=i18n("Set the distortion gain."),
                    value=25,
                    interactive=True,
                    visible=False,
                )
                chorus = gr.Checkbox(
                    label=i18n("chorus"),
                    info=i18n("Apply chorus to the audio."),
                    value=False,
                    interactive=True,
                    visible=False,
                )
                chorus_rate = gr.Slider(
                    minimum=0,
                    maximum=100,
                    label=i18n("Chorus Rate Hz"),
                    info=i18n("Set the chorus rate Hz."),
                    value=1.0,
                    interactive=True,
                    visible=False,
                )

                chorus_depth = gr.Slider(
                    minimum=0,
                    maximum=1,
                    label=i18n("chorus Depth"),
                    info=i18n("Set the chorus depth."),
                    value=0.25,
                    interactive=True,
                    visible=False,
                )

                chorus_center_delay = gr.Slider(
                    minimum=7,
                    maximum=8,
                    label=i18n("chorus Center Delay ms"),
                    info=i18n("Set the chorus center delay ms."),
                    value=7,
                    interactive=True,
                    visible=False,
                )

                chorus_feedback = gr.Slider(
                    minimum=0,
                    maximum=1,
                    label=i18n("chorus Feedback"),
                    info=i18n("Set the chorus feedback."),
                    value=0.0,
                    interactive=True,
                    visible=False,
                )

                chorus_mix = gr.Slider(
                    minimum=0,
                    maximum=1,
                    label=i18n("Chorus Mix"),
                    info=i18n("Set the chorus mix."),
                    value=0.5,
                    interactive=True,
                    visible=False,
                )
                bitcrush = gr.Checkbox(
                    label=i18n("Bitcrush"),
                    info=i18n("Apply bitcrush to the audio."),
                    value=False,
                    interactive=True,
                    visible=False,
                )
                bitcrush_bit_depth = gr.Slider(
                    minimum=1,
                    maximum=32,
                    label=i18n("Bitcrush Bit Depth"),
                    info=i18n("Set the bitcrush bit depth."),
                    value=8,
                    interactive=True,
                    visible=False,
                )
                clipping = gr.Checkbox(
                    label=i18n("Clipping"),
                    info=i18n("Apply clipping to the audio."),
                    value=False,
                    interactive=True,
                    visible=False,
                )
                clipping_threshold = gr.Slider(
                    minimum=-60,
                    maximum=0,
                    label=i18n("Clipping Threshold"),
                    info=i18n("Set the clipping threshold."),
                    value=-6,
                    interactive=True,
                    visible=False,
                )
                compressor = gr.Checkbox(
                    label=i18n("Compressor"),
                    info=i18n("Apply compressor to the audio."),
                    value=False,
                    interactive=True,
                    visible=False,
                )
                compressor_threshold = gr.Slider(
                    minimum=-60,
                    maximum=0,
                    label=i18n("Compressor Threshold dB"),
                    info=i18n("Set the compressor threshold dB."),
                    value=0,
                    interactive=True,
                    visible=False,
                )

                compressor_ratio = gr.Slider(
                    minimum=1,
                    maximum=20,
                    label=i18n("Compressor Ratio"),
                    info=i18n("Set the compressor ratio."),
                    value=1,
                    interactive=True,
                    visible=False,
                )

                compressor_attack = gr.Slider(
                    minimum=0.0,
                    maximum=100,
                    label=i18n("Compressor Attack ms"),
                    info=i18n("Set the compressor attack ms."),
                    value=1.0,
                    interactive=True,
                    visible=False,
                )

                compressor_release = gr.Slider(
                    minimum=0.01,
                    maximum=100,
                    label=i18n("Compressor Release ms"),
                    info=i18n("Set the compressor release ms."),
                    value=100,
                    interactive=True,
                    visible=False,
                )
                delay = gr.Checkbox(
                    label=i18n("Delay"),
                    info=i18n("Apply delay to the audio."),
                    value=False,
                    interactive=True,
                    visible=False,
                )
                delay_seconds = gr.Slider(
                    minimum=0.0,
                    maximum=5.0,
                    label=i18n("Delay Seconds"),
                    info=i18n("Set the delay seconds."),
                    value=0.5,
                    interactive=True,
                    visible=False,
                )

                delay_feedback = gr.Slider(
                    minimum=0.0,
                    maximum=1.0,
                    label=i18n("Delay Feedback"),
                    info=i18n("Set the delay feedback."),
                    value=0.0,
                    interactive=True,
                    visible=False,
                )

                delay_mix = gr.Slider(
                    minimum=0.0,
                    maximum=1.0,
                    label=i18n("Delay Mix"),
                    info=i18n("Set the delay mix."),
                    value=0.5,
                    interactive=True,
                    visible=False,
                )
                with gr.Accordion(i18n("Preset Settings"), open=False):
                    with gr.Row():
                        preset_dropdown = gr.Dropdown(
                            label=i18n("Select Custom Preset"),
                            choices=list_json_files(PRESETS_DIR),
                            interactive=True,
                        )
                        presets_refresh_button = gr.Button(i18n("Refresh Presets"))
                    import_file = gr.File(
                        label=i18n("Select file to import"),
                        file_count="single",
                        type="filepath",
                        interactive=True,
                    )
                    import_file.change(
                        import_presets_button,
                        inputs=import_file,
                        outputs=[preset_dropdown],
                    )
                    presets_refresh_button.click(
                        refresh_presets, outputs=preset_dropdown
                    )
                    with gr.Row():
                        preset_name_input = gr.Textbox(
                            label=i18n("Preset Name"),
                            placeholder=i18n("Enter preset name"),
                        )
                        export_button = gr.Button(i18n("Export Preset"))
                pitch = gr.Slider(
                    minimum=-24,
                    maximum=24,
                    step=1,
                    label=i18n("Pitch"),
                    info=i18n(
                        "Set the pitch of the audio, the higher the value, the higher the pitch."
                    ),
                    value=0,
                    interactive=True,
                )
                filter_radius = gr.Slider(
                    minimum=0,
                    maximum=7,
                    label=i18n("Filter Radius"),
                    info=i18n(
                        "If the number is greater than or equal to three, employing median filtering on the collected tone results has the potential to decrease respiration."
                    ),
                    value=3,
                    step=1,
                    interactive=True,
                )
                index_rate = gr.Slider(
                    minimum=0,
                    maximum=1,
                    label=i18n("Search Feature Ratio"),
                    info=i18n(
                        "Influence exerted by the index file; a higher value corresponds to greater influence. However, opting for lower values can help mitigate artifacts present in the audio."
                    ),
                    value=0.75,
                    interactive=True,
                )
                rms_mix_rate = gr.Slider(
                    minimum=0,
                    maximum=1,
                    label=i18n("Volume Envelope"),
                    info=i18n(
                        "Substitute or blend with the volume envelope of the output. The closer the ratio is to 1, the more the output envelope is employed."
                    ),
                    value=1,
                    interactive=True,
                )
                protect = gr.Slider(
                    minimum=0,
                    maximum=0.5,
                    label=i18n("Protect Voiceless Consonants"),
                    info=i18n(
                        "Safeguard distinct consonants and breathing sounds to prevent electro-acoustic tearing and other artifacts. Pulling the parameter to its maximum value of 0.5 offers comprehensive protection. However, reducing this value might decrease the extent of protection while potentially mitigating the indexing effect."
                    ),
                    value=0.5,
                    interactive=True,
                )
                preset_dropdown.change(
                    update_sliders,
                    inputs=preset_dropdown,
                    outputs=[
                        pitch,
                        filter_radius,
                        index_rate,
                        rms_mix_rate,
                        protect,
                    ],
                )
                export_button.click(
                    export_presets_button,
                    inputs=[
                        preset_name_input,
                        pitch,
                        filter_radius,
                        index_rate,
                        rms_mix_rate,
                        protect,
                    ],
                )
                hop_length = gr.Slider(
                    minimum=1,
                    maximum=512,
                    step=1,
                    label=i18n("Hop Length"),
                    info=i18n(
                        "Denotes the duration it takes for the system to transition to a significant pitch change. Smaller hop lengths require more time for inference but tend to yield higher pitch accuracy."
                    ),
                    visible=False,
                    value=128,
                    interactive=True,
                )
                f0_method = gr.Radio(
                    label=i18n("Pitch extraction algorithm"),
                    info=i18n(
                        "Pitch extraction algorithm to use for the audio conversion. The default algorithm is rmvpe, which is recommended for most cases."
                    ),
                    choices=[
                        "crepe",
                        "crepe-tiny",
                        "rmvpe",
                        "fcpe",
                        "hybrid[rmvpe+fcpe]",
                    ],
                    value="rmvpe",
                    interactive=True,
                )
                embedder_model = gr.Radio(
                    label=i18n("Embedder Model"),
                    info=i18n("Model used for learning speaker embedding."),
                    choices=[
                        "contentvec",
                        "chinese-hubert-base",
                        "japanese-hubert-base",
                        "korean-hubert-base",
                        "custom",
                    ],
                    value="contentvec",
                    interactive=True,
                )
                with gr.Column(visible=False) as embedder_custom:
                    with gr.Accordion(i18n("Custom Embedder"), open=True):
                        with gr.Row():
                            embedder_model_custom = gr.Dropdown(
                                label=i18n("Select Custom Embedder"),
                                choices=refresh_embedders_folders(),
                                interactive=True,
                                allow_custom_value=True,
                            )
                            refresh_embedders_button = gr.Button(
                                i18n("Refresh embedders")
                            )
                        folder_name_input = gr.Textbox(
                            label=i18n("Folder Name"), interactive=True
                        )
                        with gr.Row():
                            bin_file_upload = gr.File(
                                label=i18n("Upload .bin"),
                                type="filepath",
                                interactive=True,
                            )
                            config_file_upload = gr.File(
                                label=i18n("Upload .json"),
                                type="filepath",
                                interactive=True,
                            )
                        move_files_button = gr.Button(
                            i18n("Move files to custom embedder folder")
                        )

                f0_file = gr.File(
                    label=i18n(
                        "The f0 curve represents the variations in the base frequency of a voice over time, showing how pitch rises and falls."
                    ),
                    visible=True,
                )

        convert_button1 = gr.Button(i18n("Convert"))

        with gr.Row():
            vc_output1 = gr.Textbox(
                label=i18n("Output Information"),
                info=i18n("The output information will be displayed here."),
            )
            vc_output2 = gr.Audio(label=i18n("Export Audio"))

    # Batch inference tab
    with gr.Tab(i18n("Batch")):
        with gr.Row():
            with gr.Column():
                input_folder_batch = gr.Textbox(
                    label=i18n("Input Folder"),
                    info=i18n("Select the folder containing the audios to convert."),
                    placeholder=i18n("Enter input path"),
                    value=os.path.join(now_dir, "assets", "audios"),
                    interactive=True,
                )
                output_folder_batch = gr.Textbox(
                    label=i18n("Output Folder"),
                    info=i18n(
                        "Select the folder where the output audios will be saved."
                    ),
                    placeholder=i18n("Enter output path"),
                    value=os.path.join(now_dir, "assets", "audios"),
                    interactive=True,
                )
        with gr.Accordion(i18n("Advanced Settings"), open=False):
            with gr.Column():
                clear_outputs_batch = gr.Button(
                    i18n("Clear Outputs (Deletes all audios in assets/audios)")
                )
                export_format_batch = gr.Radio(
                    label=i18n("Export Format"),
                    info=i18n("Select the format to export the audio."),
                    choices=["WAV", "MP3", "FLAC", "OGG", "M4A"],
                    value="WAV",
                    interactive=True,
                )
                sid_batch = gr.Dropdown(
                    label=i18n("Speaker ID"),
                    info=i18n("Select the speaker ID to use for the conversion."),
                    choices=get_speakers_id(model_file.value),
                    value=0,
                    interactive=True,
                )
                split_audio_batch = gr.Checkbox(
                    label=i18n("Split Audio"),
                    info=i18n(
                        "Split the audio into chunks for inference to obtain better results in some cases."
                    ),
                    visible=True,
                    value=False,
                    interactive=True,
                )
                autotune_batch = gr.Checkbox(
                    label=i18n("Autotune"),
                    info=i18n(
                        "Apply a soft autotune to your inferences, recommended for singing conversions."
                    ),
                    visible=True,
                    value=False,
                    interactive=True,
                )
                autotune_strength_batch = gr.Slider(
                    minimum=0,
                    maximum=1,
                    label=i18n("Autotune Strength"),
                    info=i18n(
                        "Set the autotune strength - the more you increase it the more it will snap to the chromatic grid."
                    ),
                    visible=False,
                    value=1,
                    interactive=True,
                )
                clean_audio_batch = gr.Checkbox(
                    label=i18n("Clean Audio"),
                    info=i18n(
                        "Clean your audio output using noise detection algorithms, recommended for speaking audios."
                    ),
                    visible=True,
                    value=False,
                    interactive=True,
                )
                clean_strength_batch = gr.Slider(
                    minimum=0,
                    maximum=1,
                    label=i18n("Clean Strength"),
                    info=i18n(
                        "Set the clean-up level to the audio you want, the more you increase it the more it will clean up, but it is possible that the audio will be more compressed."
                    ),
                    visible=False,
                    value=0.5,
                    interactive=True,
                )
                upscale_audio_batch = gr.Checkbox(
                    label=i18n("Upscale Audio"),
                    info=i18n(
                        "Upscale the audio to a higher quality, recommended for low-quality audios. (It could take longer to process the audio)"
                    ),
                    visible=True,
                    value=False,
                    interactive=True,
                )
                formant_shifting_batch = gr.Checkbox(
                    label=i18n("Formant Shifting"),
                    info=i18n(
                        "Enable formant shifting. Used for male to female and vice-versa convertions."
                    ),
                    value=False,
                    visible=True,
                    interactive=True,
                )
                with gr.Row(visible=False) as formant_row_batch:
                    formant_preset_batch = gr.Dropdown(
                        label=i18n("Browse presets for formanting"),
                        info=i18n(
                            "Presets are located in /assets/formant_shift folder"
                        ),
                        choices=list_json_files(FORMANTSHIFT_DIR),
                        visible=False,
                        interactive=True,
                    )
                    formant_refresh_button_batch = gr.Button(
                        value="Refresh",
                        visible=False,
                        variant="primary",
                    )
                formant_qfrency_batch = gr.Slider(
                    value=1.0,
                    info=i18n("Default value is 1.0"),
                    label=i18n("Quefrency for formant shifting"),
                    minimum=0.0,
                    maximum=16.0,
                    step=0.1,
                    visible=False,
                    interactive=True,
                )
                formant_timbre_batch = gr.Slider(
                    value=1.0,
                    info=i18n("Default value is 1.0"),
                    label=i18n("Timbre for formant shifting"),
                    minimum=0.0,
                    maximum=16.0,
                    step=0.1,
                    visible=False,
                    interactive=True,
                )
                post_process_batch = gr.Checkbox(
                    label=i18n("Post-Process"),
                    info=i18n("Post-process the audio to apply effects to the output."),
                    value=False,
                    interactive=True,
                )
                reverb_batch = gr.Checkbox(
                    label=i18n("Reverb"),
                    info=i18n("Apply reverb to the audio."),
                    value=False,
                    interactive=True,
                    visible=False,
                )
                reverb_room_size_batch = gr.Slider(
                    minimum=0,
                    maximum=1,
                    label=i18n("Reverb Room Size"),
                    info=i18n("Set the room size of the reverb."),
                    value=0.5,
                    interactive=True,
                    visible=False,
                )

                reverb_damping_batch = gr.Slider(
                    minimum=0,
                    maximum=1,
                    label=i18n("Reverb Damping"),
                    info=i18n("Set the damping of the reverb."),
                    value=0.5,
                    interactive=True,
                    visible=False,
                )

                reverb_wet_gain_batch = gr.Slider(
                    minimum=0,
                    maximum=1,
                    label=i18n("Reverb Wet Gain"),
                    info=i18n("Set the wet gain of the reverb."),
                    value=0.33,
                    interactive=True,
                    visible=False,
                )

                reverb_dry_gain_batch = gr.Slider(
                    minimum=0,
                    maximum=1,
                    label=i18n("Reverb Dry Gain"),
                    info=i18n("Set the dry gain of the reverb."),
                    value=0.4,
                    interactive=True,
                    visible=False,
                )

                reverb_width_batch = gr.Slider(
                    minimum=0,
                    maximum=1,
                    label=i18n("Reverb Width"),
                    info=i18n("Set the width of the reverb."),
                    value=1.0,
                    interactive=True,
                    visible=False,
                )

                reverb_freeze_mode_batch = gr.Slider(
                    minimum=0,
                    maximum=1,
                    label=i18n("Reverb Freeze Mode"),
                    info=i18n("Set the freeze mode of the reverb."),
                    value=0.0,
                    interactive=True,
                    visible=False,
                )
                pitch_shift_batch = gr.Checkbox(
                    label=i18n("Pitch Shift"),
                    info=i18n("Apply pitch shift to the audio."),
                    value=False,
                    interactive=True,
                    visible=False,
                )
                pitch_shift_semitones_batch = gr.Slider(
                    minimum=-12,
                    maximum=12,
                    label=i18n("Pitch Shift Semitones"),
                    info=i18n("Set the pitch shift semitones."),
                    value=0,
                    interactive=True,
                    visible=False,
                )
                limiter_batch = gr.Checkbox(
                    label=i18n("Limiter"),
                    info=i18n("Apply limiter to the audio."),
                    value=False,
                    interactive=True,
                    visible=False,
                )
                limiter_threshold_batch = gr.Slider(
                    minimum=-60,
                    maximum=0,
                    label=i18n("Limiter Threshold dB"),
                    info=i18n("Set the limiter threshold dB."),
                    value=-6,
                    interactive=True,
                    visible=False,
                )

                limiter_release_time_batch = gr.Slider(
                    minimum=0.01,
                    maximum=1,
                    label=i18n("Limiter Release Time"),
                    info=i18n("Set the limiter release time."),
                    value=0.05,
                    interactive=True,
                    visible=False,
                )
                gain_batch = gr.Checkbox(
                    label=i18n("Gain"),
                    info=i18n("Apply gain to the audio."),
                    value=False,
                    interactive=True,
                    visible=False,
                )
                gain_db_batch = gr.Slider(
                    minimum=-60,
                    maximum=60,
                    label=i18n("Gain dB"),
                    info=i18n("Set the gain dB."),
                    value=0,
                    interactive=True,
                    visible=False,
                )
                distortion_batch = gr.Checkbox(
                    label=i18n("Distortion"),
                    info=i18n("Apply distortion to the audio."),
                    value=False,
                    interactive=True,
                    visible=False,
                )
                distortion_gain_batch = gr.Slider(
                    minimum=-60,
                    maximum=60,
                    label=i18n("Distortion Gain"),
                    info=i18n("Set the distortion gain."),
                    value=25,
                    interactive=True,
                    visible=False,
                )
                chorus_batch = gr.Checkbox(
                    label=i18n("chorus"),
                    info=i18n("Apply chorus to the audio."),
                    value=False,
                    interactive=True,
                    visible=False,
                )
                chorus_rate_batch = gr.Slider(
                    minimum=0,
                    maximum=100,
                    label=i18n("Chorus Rate Hz"),
                    info=i18n("Set the chorus rate Hz."),
                    value=1.0,
                    interactive=True,
                    visible=False,
                )

                chorus_depth_batch = gr.Slider(
                    minimum=0,
                    maximum=1,
                    label=i18n("chorus Depth"),
                    info=i18n("Set the chorus depth."),
                    value=0.25,
                    interactive=True,
                    visible=False,
                )

                chorus_center_delay_batch = gr.Slider(
                    minimum=7,
                    maximum=8,
                    label=i18n("chorus Center Delay ms"),
                    info=i18n("Set the chorus center delay ms."),
                    value=7,
                    interactive=True,
                    visible=False,
                )

                chorus_feedback_batch = gr.Slider(
                    minimum=0,
                    maximum=1,
                    label=i18n("chorus Feedback"),
                    info=i18n("Set the chorus feedback."),
                    value=0.0,
                    interactive=True,
                    visible=False,
                )

                chorus_mix_batch = gr.Slider(
                    minimum=0,
                    maximum=1,
                    label=i18n("Chorus Mix"),
                    info=i18n("Set the chorus mix."),
                    value=0.5,
                    interactive=True,
                    visible=False,
                )
                bitcrush_batch = gr.Checkbox(
                    label=i18n("Bitcrush"),
                    info=i18n("Apply bitcrush to the audio."),
                    value=False,
                    interactive=True,
                    visible=False,
                )
                bitcrush_bit_depth_batch = gr.Slider(
                    minimum=1,
                    maximum=32,
                    label=i18n("Bitcrush Bit Depth"),
                    info=i18n("Set the bitcrush bit depth."),
                    value=8,
                    interactive=True,
                    visible=False,
                )
                clipping_batch = gr.Checkbox(
                    label=i18n("Clipping"),
                    info=i18n("Apply clipping to the audio."),
                    value=False,
                    interactive=True,
                    visible=False,
                )
                clipping_threshold_batch = gr.Slider(
                    minimum=-60,
                    maximum=0,
                    label=i18n("Clipping Threshold"),
                    info=i18n("Set the clipping threshold."),
                    value=-6,
                    interactive=True,
                    visible=False,
                )
                compressor_batch = gr.Checkbox(
                    label=i18n("Compressor"),
                    info=i18n("Apply compressor to the audio."),
                    value=False,
                    interactive=True,
                    visible=False,
                )
                compressor_threshold_batch = gr.Slider(
                    minimum=-60,
                    maximum=0,
                    label=i18n("Compressor Threshold dB"),
                    info=i18n("Set the compressor threshold dB."),
                    value=0,
                    interactive=True,
                    visible=False,
                )

                compressor_ratio_batch = gr.Slider(
                    minimum=1,
                    maximum=20,
                    label=i18n("Compressor Ratio"),
                    info=i18n("Set the compressor ratio."),
                    value=1,
                    interactive=True,
                    visible=False,
                )

                compressor_attack_batch = gr.Slider(
                    minimum=0.0,
                    maximum=100,
                    label=i18n("Compressor Attack ms"),
                    info=i18n("Set the compressor attack ms."),
                    value=1.0,
                    interactive=True,
                    visible=False,
                )

                compressor_release_batch = gr.Slider(
                    minimum=0.01,
                    maximum=100,
                    label=i18n("Compressor Release ms"),
                    info=i18n("Set the compressor release ms."),
                    value=100,
                    interactive=True,
                    visible=False,
                )
                delay_batch = gr.Checkbox(
                    label=i18n("Delay"),
                    info=i18n("Apply delay to the audio."),
                    value=False,
                    interactive=True,
                    visible=False,
                )
                delay_seconds_batch = gr.Slider(
                    minimum=0.0,
                    maximum=5.0,
                    label=i18n("Delay Seconds"),
                    info=i18n("Set the delay seconds."),
                    value=0.5,
                    interactive=True,
                    visible=False,
                )

                delay_feedback_batch = gr.Slider(
                    minimum=0.0,
                    maximum=1.0,
                    label=i18n("Delay Feedback"),
                    info=i18n("Set the delay feedback."),
                    value=0.0,
                    interactive=True,
                    visible=False,
                )

                delay_mix_batch = gr.Slider(
                    minimum=0.0,
                    maximum=1.0,
                    label=i18n("Delay Mix"),
                    info=i18n("Set the delay mix."),
                    value=0.5,
                    interactive=True,
                    visible=False,
                )
                with gr.Accordion(i18n("Preset Settings"), open=False):
                    with gr.Row():
                        preset_dropdown = gr.Dropdown(
                            label=i18n("Select Custom Preset"),
                            interactive=True,
                        )
                        presets_batch_refresh_button = gr.Button(
                            i18n("Refresh Presets")
                        )
                    import_file = gr.File(
                        label=i18n("Select file to import"),
                        file_count="single",
                        type="filepath",
                        interactive=True,
                    )
                    import_file.change(
                        import_presets_button,
                        inputs=import_file,
                        outputs=[preset_dropdown],
                    )
                    presets_batch_refresh_button.click(
                        refresh_presets, outputs=preset_dropdown
                    )
                    with gr.Row():
                        preset_name_input = gr.Textbox(
                            label=i18n("Preset Name"),
                            placeholder=i18n("Enter preset name"),
                        )
                        export_button = gr.Button(i18n("Export Preset"))
                pitch_batch = gr.Slider(
                    minimum=-24,
                    maximum=24,
                    step=1,
                    label=i18n("Pitch"),
                    info=i18n(
                        "Set the pitch of the audio, the higher the value, the higher the pitch."
                    ),
                    value=0,
                    interactive=True,
                )
                filter_radius_batch = gr.Slider(
                    minimum=0,
                    maximum=7,
                    label=i18n("Filter Radius"),
                    info=i18n(
                        "If the number is greater than or equal to three, employing median filtering on the collected tone results has the potential to decrease respiration."
                    ),
                    value=3,
                    step=1,
                    interactive=True,
                )
                index_rate_batch = gr.Slider(
                    minimum=0,
                    maximum=1,
                    label=i18n("Search Feature Ratio"),
                    info=i18n(
                        "Influence exerted by the index file; a higher value corresponds to greater influence. However, opting for lower values can help mitigate artifacts present in the audio."
                    ),
                    value=0.75,
                    interactive=True,
                )
                rms_mix_rate_batch = gr.Slider(
                    minimum=0,
                    maximum=1,
                    label=i18n("Volume Envelope"),
                    info=i18n(
                        "Substitute or blend with the volume envelope of the output. The closer the ratio is to 1, the more the output envelope is employed."
                    ),
                    value=1,
                    interactive=True,
                )
                protect_batch = gr.Slider(
                    minimum=0,
                    maximum=0.5,
                    label=i18n("Protect Voiceless Consonants"),
                    info=i18n(
                        "Safeguard distinct consonants and breathing sounds to prevent electro-acoustic tearing and other artifacts. Pulling the parameter to its maximum value of 0.5 offers comprehensive protection. However, reducing this value might decrease the extent of protection while potentially mitigating the indexing effect."
                    ),
                    value=0.5,
                    interactive=True,
                )
                preset_dropdown.change(
                    update_sliders,
                    inputs=preset_dropdown,
                    outputs=[
                        pitch_batch,
                        filter_radius_batch,
                        index_rate_batch,
                        rms_mix_rate_batch,
                        protect_batch,
                    ],
                )
                export_button.click(
                    export_presets_button,
                    inputs=[
                        preset_name_input,
                        pitch,
                        filter_radius,
                        index_rate,
                        rms_mix_rate,
                        protect,
                    ],
                    outputs=[],
                )
                hop_length_batch = gr.Slider(
                    minimum=1,
                    maximum=512,
                    step=1,
                    label=i18n("Hop Length"),
                    info=i18n(
                        "Denotes the duration it takes for the system to transition to a significant pitch change. Smaller hop lengths require more time for inference but tend to yield higher pitch accuracy."
                    ),
                    visible=False,
                    value=128,
                    interactive=True,
                )
                f0_method_batch = gr.Radio(
                    label=i18n("Pitch extraction algorithm"),
                    info=i18n(
                        "Pitch extraction algorithm to use for the audio conversion. The default algorithm is rmvpe, which is recommended for most cases."
                    ),
                    choices=[
                        "crepe",
                        "crepe-tiny",
                        "rmvpe",
                        "fcpe",
                        "hybrid[rmvpe+fcpe]",
                    ],
                    value="rmvpe",
                    interactive=True,
                )
                embedder_model_batch = gr.Radio(
                    label=i18n("Embedder Model"),
                    info=i18n("Model used for learning speaker embedding."),
                    choices=[
                        "contentvec",
                        "chinese-hubert-base",
                        "japanese-hubert-base",
                        "korean-hubert-base",
                        "custom",
                    ],
                    value="contentvec",
                    interactive=True,
                )
                f0_file_batch = gr.File(
                    label=i18n(
                        "The f0 curve represents the variations in the base frequency of a voice over time, showing how pitch rises and falls."
                    ),
                    visible=True,
                )
                with gr.Column(visible=False) as embedder_custom_batch:
                    with gr.Accordion(i18n("Custom Embedder"), open=True):
                        with gr.Row():
                            embedder_model_custom_batch = gr.Dropdown(
                                label=i18n("Select Custom Embedder"),
                                choices=refresh_embedders_folders(),
                                interactive=True,
                                allow_custom_value=True,
                            )
                            refresh_embedders_button_batch = gr.Button(
                                i18n("Refresh embedders")
                            )
                        folder_name_input_batch = gr.Textbox(
                            label=i18n("Folder Name"), interactive=True
                        )
                        with gr.Row():
                            bin_file_upload_batch = gr.File(
                                label=i18n("Upload .bin"),
                                type="filepath",
                                interactive=True,
                            )
                            config_file_upload_batch = gr.File(
                                label=i18n("Upload .json"),
                                type="filepath",
                                interactive=True,
                            )
                        move_files_button_batch = gr.Button(
                            i18n("Move files to custom embedder folder")
                        )

        convert_button2 = gr.Button(i18n("Convert"))
        stop_button = gr.Button(i18n("Stop convert"), visible=False)
        stop_button.click(fn=stop_infer, inputs=[], outputs=[])

        with gr.Row():
            vc_output3 = gr.Textbox(
                label=i18n("Output Information"),
                info=i18n("The output information will be displayed here."),
            )

    def toggle_visible(checkbox):
        return {"visible": checkbox, "__type__": "update"}

    def toggle_visible_hop_length(f0_method):
        if f0_method == "crepe" or f0_method == "crepe-tiny":
            return {"visible": True, "__type__": "update"}
        return {"visible": False, "__type__": "update"}

    def toggle_visible_embedder_custom(embedder_model):
        if embedder_model == "custom":
            return {"visible": True, "__type__": "update"}
        return {"visible": False, "__type__": "update"}

    def enable_stop_convert_button():
        return {"visible": False, "__type__": "update"}, {
            "visible": True,
            "__type__": "update",
        }

    def disable_stop_convert_button():
        return {"visible": True, "__type__": "update"}, {
            "visible": False,
            "__type__": "update",
        }

    def toggle_visible_formant_shifting(checkbox):
        if checkbox:
            return (
                gr.update(visible=True),
                gr.update(visible=True),
                gr.update(visible=True),
                gr.update(visible=True),
                gr.update(visible=True),
            )
        else:
            return (
                gr.update(visible=False),
                gr.update(visible=False),
                gr.update(visible=False),
                gr.update(visible=False),
                gr.update(visible=False),
            )

    def update_visibility(checkbox, count):
        return [gr.update(visible=checkbox) for _ in range(count)]

    def post_process_visible(checkbox):
        return update_visibility(checkbox, 10)

    def reverb_visible(checkbox):
        return update_visibility(checkbox, 6)

    def limiter_visible(checkbox):
        return update_visibility(checkbox, 2)

    def chorus_visible(checkbox):
        return update_visibility(checkbox, 6)

    def bitcrush_visible(checkbox):
        return update_visibility(checkbox, 1)

    def compress_visible(checkbox):
        return update_visibility(checkbox, 4)

    def delay_visible(checkbox):
        return update_visibility(checkbox, 3)

    autotune.change(
        fn=toggle_visible,
        inputs=[autotune],
        outputs=[autotune_strength],
    )
    clean_audio.change(
        fn=toggle_visible,
        inputs=[clean_audio],
        outputs=[clean_strength],
    )
    formant_shifting.change(
        fn=toggle_visible_formant_shifting,
        inputs=[formant_shifting],
        outputs=[
            formant_row,
            formant_preset,
            formant_refresh_button,
            formant_qfrency,
            formant_timbre,
        ],
    )
    formant_shifting_batch.change(
        fn=toggle_visible_formant_shifting,
        inputs=[formant_shifting],
        outputs=[
            formant_row_batch,
            formant_preset_batch,
            formant_refresh_button_batch,
            formant_qfrency_batch,
            formant_timbre_batch,
        ],
    )
    formant_refresh_button.click(
        fn=refresh_formant,
        inputs=[],
        outputs=[formant_preset],
    )
    formant_preset.change(
        fn=update_sliders_formant,
        inputs=[formant_preset],
        outputs=[
            formant_qfrency,
            formant_timbre,
        ],
    )
    formant_preset_batch.change(
        fn=update_sliders_formant,
        inputs=[formant_preset_batch],
        outputs=[
            formant_qfrency,
            formant_timbre,
        ],
    )
    post_process.change(
        fn=post_process_visible,
        inputs=[post_process],
        outputs=[
            reverb,
            pitch_shift,
            limiter,
            gain,
            distortion,
            chorus,
            bitcrush,
            clipping,
            compressor,
            delay,
        ],
    )

    reverb.change(
        fn=reverb_visible,
        inputs=[reverb],
        outputs=[
            reverb_room_size,
            reverb_damping,
            reverb_wet_gain,
            reverb_dry_gain,
            reverb_width,
            reverb_freeze_mode,
        ],
    )
    pitch_shift.change(
        fn=toggle_visible,
        inputs=[pitch_shift],
        outputs=[pitch_shift_semitones],
    )
    limiter.change(
        fn=limiter_visible,
        inputs=[limiter],
        outputs=[limiter_threshold, limiter_release_time],
    )
    gain.change(
        fn=toggle_visible,
        inputs=[gain],
        outputs=[gain_db],
    )
    distortion.change(
        fn=toggle_visible,
        inputs=[distortion],
        outputs=[distortion_gain],
    )
    chorus.change(
        fn=chorus_visible,
        inputs=[chorus],
        outputs=[
            chorus_rate,
            chorus_depth,
            chorus_center_delay,
            chorus_feedback,
            chorus_mix,
        ],
    )
    bitcrush.change(
        fn=bitcrush_visible,
        inputs=[bitcrush],
        outputs=[bitcrush_bit_depth],
    )
    clipping.change(
        fn=toggle_visible,
        inputs=[clipping],
        outputs=[clipping_threshold],
    )
    compressor.change(
        fn=compress_visible,
        inputs=[compressor],
        outputs=[
            compressor_threshold,
            compressor_ratio,
            compressor_attack,
            compressor_release,
        ],
    )
    delay.change(
        fn=delay_visible,
        inputs=[delay],
        outputs=[delay_seconds, delay_feedback, delay_mix],
    )
    post_process_batch.change(
        fn=post_process_visible,
        inputs=[post_process_batch],
        outputs=[
            reverb_batch,
            pitch_shift_batch,
            limiter_batch,
            gain_batch,
            distortion_batch,
            chorus_batch,
            bitcrush_batch,
            clipping_batch,
            compressor_batch,
            delay_batch,
        ],
    )

    reverb_batch.change(
        fn=reverb_visible,
        inputs=[reverb_batch],
        outputs=[
            reverb_room_size_batch,
            reverb_damping_batch,
            reverb_wet_gain_batch,
            reverb_dry_gain_batch,
            reverb_width_batch,
            reverb_freeze_mode_batch,
        ],
    )
    pitch_shift_batch.change(
        fn=toggle_visible,
        inputs=[pitch_shift_batch],
        outputs=[pitch_shift_semitones_batch],
    )
    limiter_batch.change(
        fn=limiter_visible,
        inputs=[limiter_batch],
        outputs=[limiter_threshold_batch, limiter_release_time_batch],
    )
    gain_batch.change(
        fn=toggle_visible,
        inputs=[gain_batch],
        outputs=[gain_db_batch],
    )
    distortion_batch.change(
        fn=toggle_visible,
        inputs=[distortion_batch],
        outputs=[distortion_gain_batch],
    )
    chorus_batch.change(
        fn=chorus_visible,
        inputs=[chorus_batch],
        outputs=[
            chorus_rate_batch,
            chorus_depth_batch,
            chorus_center_delay_batch,
            chorus_feedback_batch,
            chorus_mix_batch,
        ],
    )
    bitcrush_batch.change(
        fn=bitcrush_visible,
        inputs=[bitcrush_batch],
        outputs=[bitcrush_bit_depth_batch],
    )
    clipping_batch.change(
        fn=toggle_visible,
        inputs=[clipping_batch],
        outputs=[clipping_threshold_batch],
    )
    compressor_batch.change(
        fn=compress_visible,
        inputs=[compressor_batch],
        outputs=[
            compressor_threshold_batch,
            compressor_ratio_batch,
            compressor_attack_batch,
            compressor_release_batch,
        ],
    )
    delay_batch.change(
        fn=delay_visible,
        inputs=[delay_batch],
        outputs=[delay_seconds_batch, delay_feedback_batch, delay_mix_batch],
    )
    autotune_batch.change(
        fn=toggle_visible,
        inputs=[autotune_batch],
        outputs=[autotune_strength_batch],
    )
    clean_audio_batch.change(
        fn=toggle_visible,
        inputs=[clean_audio_batch],
        outputs=[clean_strength_batch],
    )
    f0_method.change(
        fn=toggle_visible_hop_length,
        inputs=[f0_method],
        outputs=[hop_length],
    )
    f0_method_batch.change(
        fn=toggle_visible_hop_length,
        inputs=[f0_method_batch],
        outputs=[hop_length_batch],
    )
    refresh_button.click(
        fn=change_choices,
        inputs=[model_file],
        outputs=[model_file, index_file, audio, sid, sid_batch],
    )
    audio.change(
        fn=output_path_fn,
        inputs=[audio],
        outputs=[output_path],
    )
    upload_audio.upload(
        fn=save_to_wav2,
        inputs=[upload_audio],
        outputs=[audio, output_path],
    )
    upload_audio.stop_recording(
        fn=save_to_wav,
        inputs=[upload_audio],
        outputs=[audio, output_path],
    )
    clear_outputs_infer.click(
        fn=delete_outputs,
        inputs=[],
        outputs=[],
    )
    clear_outputs_batch.click(
        fn=delete_outputs,
        inputs=[],
        outputs=[],
    )
    embedder_model.change(
        fn=toggle_visible_embedder_custom,
        inputs=[embedder_model],
        outputs=[embedder_custom],
    )
    embedder_model_batch.change(
        fn=toggle_visible_embedder_custom,
        inputs=[embedder_model_batch],
        outputs=[embedder_custom_batch],
    )
    move_files_button.click(
        fn=create_folder_and_move_files,
        inputs=[folder_name_input, bin_file_upload, config_file_upload],
        outputs=[],
    )
    refresh_embedders_button.click(
        fn=lambda: gr.update(choices=refresh_embedders_folders()),
        inputs=[],
        outputs=[embedder_model_custom],
    )
    move_files_button_batch.click(
        fn=create_folder_and_move_files,
        inputs=[
            folder_name_input_batch,
            bin_file_upload_batch,
            config_file_upload_batch,
        ],
        outputs=[],
    )
    refresh_embedders_button_batch.click(
        fn=lambda: gr.update(choices=refresh_embedders_folders()),
        inputs=[],
        outputs=[embedder_model_custom_batch],
    )
    convert_button1.click(
        fn=run_infer_script,
        inputs=[
            pitch,
            filter_radius,
            index_rate,
            rms_mix_rate,
            protect,
            hop_length,
            f0_method,
            audio,
            output_path,
            model_file,
            index_file,
            split_audio,
            autotune,
            autotune_strength,
            clean_audio,
            clean_strength,
            export_format,
            upscale_audio,
            f0_file,
            embedder_model,
            embedder_model_custom,
            formant_shifting,
            formant_qfrency,
            formant_timbre,
            post_process,
            reverb,
            pitch_shift,
            limiter,
            gain,
            distortion,
            chorus,
            bitcrush,
            clipping,
            compressor,
            delay,
            reverb_room_size,
            reverb_damping,
            reverb_wet_gain,
            reverb_dry_gain,
            reverb_width,
            reverb_freeze_mode,
            pitch_shift_semitones,
            limiter_threshold,
            limiter_release_time,
            gain_db,
            distortion_gain,
            chorus_rate,
            chorus_depth,
            chorus_center_delay,
            chorus_feedback,
            chorus_mix,
            bitcrush_bit_depth,
            clipping_threshold,
            compressor_threshold,
            compressor_ratio,
            compressor_attack,
            compressor_release,
            delay_seconds,
            delay_feedback,
            delay_mix,
            sid,
        ],
        outputs=[vc_output1, vc_output2],
    )
    convert_button2.click(
        fn=run_batch_infer_script,
        inputs=[
            pitch_batch,
            filter_radius_batch,
            index_rate_batch,
            rms_mix_rate_batch,
            protect_batch,
            hop_length_batch,
            f0_method_batch,
            input_folder_batch,
            output_folder_batch,
            model_file,
            index_file,
            split_audio_batch,
            autotune_batch,
            autotune_strength_batch,
            clean_audio_batch,
            clean_strength_batch,
            export_format_batch,
            upscale_audio_batch,
            f0_file_batch,
            embedder_model_batch,
            embedder_model_custom_batch,
            formant_shifting_batch,
            formant_qfrency_batch,
            formant_timbre_batch,
            post_process_batch,
            reverb_batch,
            pitch_shift_batch,
            limiter_batch,
            gain_batch,
            distortion_batch,
            chorus_batch,
            bitcrush_batch,
            clipping_batch,
            compressor_batch,
            delay_batch,
            reverb_room_size_batch,
            reverb_damping_batch,
            reverb_wet_gain_batch,
            reverb_dry_gain_batch,
            reverb_width_batch,
            reverb_freeze_mode_batch,
            pitch_shift_semitones_batch,
            limiter_threshold_batch,
            limiter_release_time_batch,
            gain_db_batch,
            distortion_gain_batch,
            chorus_rate_batch,
            chorus_depth_batch,
            chorus_center_delay_batch,
            chorus_feedback_batch,
            chorus_mix_batch,
            bitcrush_bit_depth_batch,
            clipping_threshold_batch,
            compressor_threshold_batch,
            compressor_ratio_batch,
            compressor_attack_batch,
            compressor_release_batch,
            delay_seconds_batch,
            delay_feedback_batch,
            delay_mix_batch,
            sid_batch,
        ],
        outputs=[vc_output3],
    )
    convert_button2.click(
        fn=enable_stop_convert_button,
        inputs=[],
        outputs=[convert_button2, stop_button],
    )
    stop_button.click(
        fn=disable_stop_convert_button,
        inputs=[],
        outputs=[convert_button2, stop_button],
    )
>>>>>>> 9ba00f0e
<|MERGE_RESOLUTION|>--- conflicted
+++ resolved
@@ -1,835 +1,3 @@
-<<<<<<< HEAD
-import os, sys
-import gradio as gr
-import regex as re
-import shutil
-import datetime
-
-from core import (
-    run_infer_script,
-    run_batch_infer_script,
-)
-
-from assets.i18n.i18n import I18nAuto
-
-from rvc.lib.utils import format_title
-
-i18n = I18nAuto()
-
-sys.path.append(os.getcwd())
-
-model_root = os.path.join(os.getcwd(), "logs")
-audio_root = os.path.join(os.getcwd(), "assets", "audios")
-custom_embedder_root = os.path.join(
-    os.getcwd(), "rvc", "models", "embedders", "embedders_custom"
-)
-
-os.makedirs(custom_embedder_root, exist_ok=True)
-
-custom_embedder_root_relative = os.path.relpath(custom_embedder_root, os.getcwd())
-model_root_relative = os.path.relpath(model_root, os.getcwd())
-audio_root_relative = os.path.relpath(audio_root, os.getcwd())
-
-sup_audioext = {
-    "wav",
-    "mp3",
-    "flac",
-    "ogg",
-    "opus",
-    "m4a",
-    "mp4",
-    "aac",
-    "alac",
-    "wma",
-    "aiff",
-    "webm",
-    "ac3",
-}
-
-names = [
-    os.path.join(root, file)
-    for root, _, files in os.walk(model_root_relative, topdown=False)
-    for file in files
-    if (
-        file.endswith((".pth", ".onnx"))
-        and not (file.startswith("G_") or file.startswith("D_"))
-    )
-]
-
-indexes_list = [
-    os.path.join(root, name)
-    for root, _, files in os.walk(model_root_relative, topdown=False)
-    for name in files
-    if name.endswith(".index") and "trained" not in name
-]
-
-audio_paths = [
-    os.path.join(root, name)
-    for root, _, files in os.walk(audio_root_relative, topdown=False)
-    for name in files
-    if name.endswith(tuple(sup_audioext))
-    and root == audio_root_relative
-    and "_output" not in name
-]
-
-custom_embedders = [
-    os.path.join(dirpath, filename)
-    for dirpath, _, filenames in os.walk(custom_embedder_root_relative)
-    for filename in filenames
-    if filename.endswith(".pt")
-]
-
-
-def output_path_fn(input_audio_path):
-    original_name_without_extension = os.path.basename(input_audio_path).rsplit(".", 1)[
-        0
-    ]
-    new_name = original_name_without_extension + "_output.wav"
-    output_path = os.path.join(os.path.dirname(input_audio_path), new_name)
-    return output_path
-
-
-def change_choices():
-    names = [
-        os.path.join(root, file)
-        for root, _, files in os.walk(model_root_relative, topdown=False)
-        for file in files
-        if (
-            file.endswith((".pth", ".onnx"))
-            and not (file.startswith("G_") or file.startswith("D_"))
-        )
-    ]
-
-    indexes_list = [
-        os.path.join(root, name)
-        for root, _, files in os.walk(model_root_relative, topdown=False)
-        for name in files
-        if name.endswith(".index") and "trained" not in name
-    ]
-
-    audio_paths = [
-        os.path.join(root, name)
-        for root, _, files in os.walk(audio_root_relative, topdown=False)
-        for name in files
-        if name.endswith(tuple(sup_audioext))
-        and root == audio_root_relative
-        and "_output" not in name
-    ]
-
-    custom_embedder = [
-        os.path.join(dirpath, filename)
-        for dirpath, _, filenames in os.walk(custom_embedder_root_relative)
-        for filename in filenames
-        if filename.endswith(".pt")
-    ]
-
-    return (
-        {"choices": sorted(names), "__type__": "update"},
-        {"choices": sorted(indexes_list), "__type__": "update"},
-        {"choices": sorted(audio_paths), "__type__": "update"},
-        {"choices": sorted(custom_embedder), "__type__": "update"},
-        {"choices": sorted(custom_embedder), "__type__": "update"},
-    )
-
-
-def get_indexes():
-    indexes_list = [
-        os.path.join(dirpath, filename)
-        for dirpath, _, filenames in os.walk(model_root_relative)
-        for filename in filenames
-        if filename.endswith(".index") and "trained" not in filename
-    ]
-
-    return indexes_list if indexes_list else ""
-
-
-def save_to_wav(record_button):
-    if record_button is None:
-        pass
-    else:
-        path_to_file = record_button
-        new_name = datetime.datetime.now().strftime("%Y-%m-%d_%H-%M-%S") + ".wav"
-        target_path = os.path.join(audio_root_relative, os.path.basename(new_name))
-
-        shutil.move(path_to_file, target_path)
-        return target_path, output_path_fn(target_path)
-
-
-def save_to_wav2(upload_audio):
-    file_path = upload_audio
-    formated_name = format_title(os.path.basename(file_path))
-    target_path = os.path.join(audio_root_relative, formated_name)
-
-    if os.path.exists(target_path):
-        os.remove(target_path)
-
-    shutil.copy(file_path, target_path)
-    return target_path, output_path_fn(target_path)
-
-
-def delete_outputs():
-    gr.Info(f"Outputs cleared!")
-    for root, _, files in os.walk(audio_root_relative, topdown=False):
-        for name in files:
-            if name.endswith(tuple(sup_audioext)) and name.__contains__("_output"):
-                os.remove(os.path.join(root, name))
-
-
-def match_index(model_file_value):
-    if model_file_value:
-        model_folder = os.path.dirname(model_file_value)
-        model_name = os.path.basename(model_file_value)
-        index_files = get_indexes()
-        pattern = r"^(.*?)_"
-        match = re.match(pattern, model_name)
-        for index_file in index_files:
-            if os.path.dirname(index_file) == model_folder:
-                return index_file
-            elif match and match.group(1) in os.path.basename(index_file):
-                return index_file
-            elif model_name in os.path.basename(index_file):
-                return index_file
-    return ""
-
-
-def save_drop_custom_embedder(dropbox):
-    if ".pt" not in dropbox:
-        gr.Info(
-            i18n("The file you dropped is not a valid embedder file. Please try again.")
-        )
-    else:
-        file_name = os.path.basename(dropbox)
-        custom_embedder_path = os.path.join(custom_embedder_root, file_name)
-        if os.path.exists(custom_embedder_path):
-            os.remove(custom_embedder_path)
-        os.rename(dropbox, custom_embedder_path)
-        gr.Info(
-            i18n(
-                "Click the refresh button to see the embedder file in the dropdown menu."
-            )
-        )
-    return None
-
-
-# Inference tab
-def inference_tab():
-    default_weight = names[0] if names else None
-    with gr.Row():
-        with gr.Row():
-            model_file = gr.Dropdown(
-                label=i18n("Voice Model"),
-                info=i18n("Select the voice model to use for the conversion."),
-                choices=sorted(names, key=lambda path: os.path.getsize(path)),
-                interactive=True,
-                value=default_weight,
-                allow_custom_value=True,
-            )
-
-            index_file = gr.Dropdown(
-                label=i18n("Index File"),
-                info=i18n("Select the index file to use for the conversion."),
-                choices=get_indexes(),
-                value=match_index(default_weight) if default_weight else "",
-                interactive=True,
-                allow_custom_value=True,
-            )
-        with gr.Column():
-            refresh_button = gr.Button(i18n("Refresh"))
-            unload_button = gr.Button(i18n("Unload Voice"))
-
-            unload_button.click(
-                fn=lambda: (
-                    {"value": "", "__type__": "update"},
-                    {"value": "", "__type__": "update"},
-                ),
-                inputs=[],
-                outputs=[model_file, index_file],
-            )
-
-            model_file.select(
-                fn=lambda model_file_value: match_index(model_file_value),
-                inputs=[model_file],
-                outputs=[index_file],
-            )
-
-    # Single inference tab
-    with gr.Tab(i18n("Single")):
-        with gr.Column():
-            upload_audio = gr.Audio(
-                label=i18n("Upload Audio"), type="filepath", editable=False
-            )
-            with gr.Row():
-                audio = gr.Dropdown(
-                    label=i18n("Select Audio"),
-                    info=i18n("Select the audio to convert."),
-                    choices=sorted(audio_paths),
-                    value=audio_paths[0] if audio_paths else "",
-                    interactive=True,
-                    allow_custom_value=True,
-                )
-
-        with gr.Accordion(i18n("Advanced Settings"), open=False):
-            with gr.Column():
-                clear_outputs_infer = gr.Button(
-                    i18n("Clear Outputs (Deletes all audios in assets/audios)")
-                )
-                output_path = gr.Textbox(
-                    label=i18n("Output Path"),
-                    placeholder=i18n("Enter output path"),
-                    info=i18n(
-                        "The path where the output audio will be saved, by default in assets/audios/output.wav"
-                    ),
-                    value=(
-                        output_path_fn(audio_paths[0])
-                        if audio_paths
-                        else os.path.join(os.getcwd(), "assets", "audios", "output.wav")
-                    ),
-                    interactive=True,
-                )
-                export_format = gr.Radio(
-                    label=i18n("Export Format"),
-                    info=i18n("Select the format to export the audio."),
-                    choices=["WAV", "MP3", "FLAC", "OGG", "M4A"],
-                    value="WAV",
-                    interactive=True,
-                )
-                split_audio = gr.Checkbox(
-                    label=i18n("Split Audio"),
-                    info=i18n(
-                        "Split the audio into chunks for inference to obtain better results in some cases."
-                    ),
-                    visible=True,
-                    value=False,
-                    interactive=True,
-                )
-                autotune = gr.Checkbox(
-                    label=i18n("Autotune"),
-                    info=i18n(
-                        "Apply a soft autotune to your inferences, recommended for singing conversions."
-                    ),
-                    visible=True,
-                    value=False,
-                    interactive=True,
-                )
-                clean_audio = gr.Checkbox(
-                    label=i18n("Clean Audio"),
-                    info=i18n(
-                        "Clean your audio output using noise detection algorithms, recommended for speaking audios."
-                    ),
-                    visible=True,
-                    value=False,
-                    interactive=True,
-                )
-                clean_strength = gr.Slider(
-                    minimum=0,
-                    maximum=1,
-                    label=i18n("Clean Strength"),
-                    info=i18n(
-                        "Set the clean-up level to the audio you want, the more you increase it the more it will clean up, but it is possible that the audio will be more compressed."
-                    ),
-                    visible=False,
-                    value=0.5,
-                    interactive=True,
-                )
-                upscale_audio = gr.Checkbox(
-                    label=i18n("Upscale Audio"),
-                    info=i18n(
-                        "Upscale the audio to a higher quality, recommended for low-quality audios. (It could take longer to process the audio)"
-                    ),
-                    visible=True,
-                    value=False,
-                    interactive=True,
-                )
-                pitch = gr.Slider(
-                    minimum=-24,
-                    maximum=24,
-                    step=1,
-                    label=i18n("Pitch"),
-                    info=i18n(
-                        "Set the pitch of the audio, the higher the value, the higher the pitch."
-                    ),
-                    value=0,
-                    interactive=True,
-                )
-                filter_radius = gr.Slider(
-                    minimum=0,
-                    maximum=7,
-                    label=i18n("Filter Radius"),
-                    info=i18n(
-                        "If the number is greater than or equal to three, employing median filtering on the collected tone results has the potential to decrease respiration."
-                    ),
-                    value=3,
-                    step=1,
-                    interactive=True,
-                )
-                index_rate = gr.Slider(
-                    minimum=0,
-                    maximum=1,
-                    label=i18n("Search Feature Ratio"),
-                    info=i18n(
-                        "Influence exerted by the index file; a higher value corresponds to greater influence. However, opting for lower values can help mitigate artifacts present in the audio."
-                    ),
-                    value=0.75,
-                    interactive=True,
-                )
-                rms_mix_rate = gr.Slider(
-                    minimum=0,
-                    maximum=1,
-                    label=i18n("Volume Envelope"),
-                    info=i18n(
-                        "Substitute or blend with the volume envelope of the output. The closer the ratio is to 1, the more the output envelope is employed."
-                    ),
-                    value=1,
-                    interactive=True,
-                )
-                protect = gr.Slider(
-                    minimum=0,
-                    maximum=0.5,
-                    label=i18n("Protect Voiceless Consonants"),
-                    info=i18n(
-                        "Safeguard distinct consonants and breathing sounds to prevent electro-acoustic tearing and other artifacts. Pulling the parameter to its maximum value of 0.5 offers comprehensive protection. However, reducing this value might decrease the extent of protection while potentially mitigating the indexing effect."
-                    ),
-                    value=0.5,
-                    interactive=True,
-                )
-                hop_length = gr.Slider(
-                    minimum=1,
-                    maximum=512,
-                    step=1,
-                    label=i18n("Hop Length"),
-                    info=i18n(
-                        "Denotes the duration it takes for the system to transition to a significant pitch change. Smaller hop lengths require more time for inference but tend to yield higher pitch accuracy."
-                    ),
-                    visible=False,
-                    value=128,
-                    interactive=True,
-                )
-                f0_method = gr.Radio(
-                    label=i18n("Pitch extraction algorithm"),
-                    info=i18n(
-                        "Pitch extraction algorithm to use for the audio conversion. The default algorithm is rmvpe, which is recommended for most cases."
-                    ),
-                    choices=[
-                        "crepe",
-                        "crepe-tiny",
-                        "rmvpe",
-                        "fcpe",
-                        "hybrid[rmvpe+fcpe]",
-                    ],
-                    value="rmvpe",
-                    interactive=True,
-                )
-                embedder_model = gr.Radio(
-                    label=i18n("Embedder Model"),
-                    info=i18n("Model used for learning speaker embedding."),
-                    choices=[
-                        "contentvec",
-                        "japanese-hubert-base",
-                        "chinese-hubert-large",
-                        "custom",
-                    ],
-                    value="contentvec",
-                    interactive=True,
-                )
-                with gr.Column(visible=False) as embedder_custom:
-                    with gr.Accordion(i18n("Custom Embedder"), open=True):
-                        embedder_upload_custom = gr.File(
-                            label=i18n("Upload Custom Embedder"),
-                            type="filepath",
-                            interactive=True,
-                        )
-                        embedder_custom_refresh = gr.Button(i18n("Refresh"))
-                        embedder_model_custom = gr.Dropdown(
-                            label=i18n("Custom Embedder"),
-                            info=i18n(
-                                "Select the custom embedder to use for the conversion."
-                            ),
-                            choices=sorted(custom_embedders),
-                            interactive=True,
-                            allow_custom_value=True,
-                        )
-                f0_file = gr.File(
-                    label=i18n(
-                        "The f0 curve represents the variations in the base frequency of a voice over time, showing how pitch rises and falls."
-                    ),
-                    visible=True,
-                )
-
-        convert_button1 = gr.Button(i18n("Convert"))
-
-        with gr.Row():
-            vc_output1 = gr.Textbox(
-                label=i18n("Output Information"),
-                info=i18n("The output information will be displayed here."),
-            )
-            vc_output2 = gr.Audio(label=i18n("Export Audio"))
-
-    # Batch inference tab
-    with gr.Tab(i18n("Batch")):
-        with gr.Row():
-            with gr.Column():
-                input_folder_batch = gr.Textbox(
-                    label=i18n("Input Folder"),
-                    info=i18n("Select the folder containing the audios to convert."),
-                    placeholder=i18n("Enter input path"),
-                    value=os.path.join(os.getcwd(), "assets", "audios"),
-                    interactive=True,
-                )
-                output_folder_batch = gr.Textbox(
-                    label=i18n("Output Folder"),
-                    info=i18n(
-                        "Select the folder where the output audios will be saved."
-                    ),
-                    placeholder=i18n("Enter output path"),
-                    value=os.path.join(os.getcwd(), "assets", "audios"),
-                    interactive=True,
-                )
-        with gr.Accordion(i18n("Advanced Settings"), open=False):
-            with gr.Column():
-                clear_outputs_batch = gr.Button(
-                    i18n("Clear Outputs (Deletes all audios in assets/audios)")
-                )
-                export_format_batch = gr.Radio(
-                    label=i18n("Export Format"),
-                    info=i18n("Select the format to export the audio."),
-                    choices=["WAV", "MP3", "FLAC", "OGG", "M4A"],
-                    value="WAV",
-                    interactive=True,
-                )
-                split_audio_batch = gr.Checkbox(
-                    label=i18n("Split Audio"),
-                    info=i18n(
-                        "Split the audio into chunks for inference to obtain better results in some cases."
-                    ),
-                    visible=True,
-                    value=False,
-                    interactive=True,
-                )
-                autotune_batch = gr.Checkbox(
-                    label=i18n("Autotune"),
-                    info=i18n(
-                        "Apply a soft autotune to your inferences, recommended for singing conversions."
-                    ),
-                    visible=True,
-                    value=False,
-                    interactive=True,
-                )
-                clean_audio_batch = gr.Checkbox(
-                    label=i18n("Clean Audio"),
-                    info=i18n(
-                        "Clean your audio output using noise detection algorithms, recommended for speaking audios."
-                    ),
-                    visible=True,
-                    value=False,
-                    interactive=True,
-                )
-                clean_strength_batch = gr.Slider(
-                    minimum=0,
-                    maximum=1,
-                    label=i18n("Clean Strength"),
-                    info=i18n(
-                        "Set the clean-up level to the audio you want, the more you increase it the more it will clean up, but it is possible that the audio will be more compressed."
-                    ),
-                    visible=False,
-                    value=0.5,
-                    interactive=True,
-                )
-                upscale_audio_batch = gr.Checkbox(
-                    label=i18n("Upscale Audio"),
-                    info=i18n(
-                        "Upscale the audio to a higher quality, recommended for low-quality audios. (It could take longer to process the audio)"
-                    ),
-                    visible=True,
-                    value=False,
-                    interactive=True,
-                )
-                pitch_batch = gr.Slider(
-                    minimum=-24,
-                    maximum=24,
-                    step=1,
-                    label=i18n("Pitch"),
-                    info=i18n(
-                        "Set the pitch of the audio, the higher the value, the higher the pitch."
-                    ),
-                    value=0,
-                    interactive=True,
-                )
-                filter_radius_batch = gr.Slider(
-                    minimum=0,
-                    maximum=7,
-                    label=i18n("Filter Radius"),
-                    info=i18n(
-                        "If the number is greater than or equal to three, employing median filtering on the collected tone results has the potential to decrease respiration."
-                    ),
-                    value=3,
-                    step=1,
-                    interactive=True,
-                )
-                index_rate_batch = gr.Slider(
-                    minimum=0,
-                    maximum=1,
-                    label=i18n("Search Feature Ratio"),
-                    info=i18n(
-                        "Influence exerted by the index file; a higher value corresponds to greater influence. However, opting for lower values can help mitigate artifacts present in the audio."
-                    ),
-                    value=0.75,
-                    interactive=True,
-                )
-                rms_mix_rate_batch = gr.Slider(
-                    minimum=0,
-                    maximum=1,
-                    label=i18n("Volume Envelope"),
-                    info=i18n(
-                        "Substitute or blend with the volume envelope of the output. The closer the ratio is to 1, the more the output envelope is employed."
-                    ),
-                    value=1,
-                    interactive=True,
-                )
-                protect_batch = gr.Slider(
-                    minimum=0,
-                    maximum=0.5,
-                    label=i18n("Protect Voiceless Consonants"),
-                    info=i18n(
-                        "Safeguard distinct consonants and breathing sounds to prevent electro-acoustic tearing and other artifacts. Pulling the parameter to its maximum value of 0.5 offers comprehensive protection. However, reducing this value might decrease the extent of protection while potentially mitigating the indexing effect."
-                    ),
-                    value=0.5,
-                    interactive=True,
-                )
-                hop_length_batch = gr.Slider(
-                    minimum=1,
-                    maximum=512,
-                    step=1,
-                    label=i18n("Hop Length"),
-                    info=i18n(
-                        "Denotes the duration it takes for the system to transition to a significant pitch change. Smaller hop lengths require more time for inference but tend to yield higher pitch accuracy."
-                    ),
-                    visible=False,
-                    value=128,
-                    interactive=True,
-                )
-                f0_method_batch = gr.Radio(
-                    label=i18n("Pitch extraction algorithm"),
-                    info=i18n(
-                        "Pitch extraction algorithm to use for the audio conversion. The default algorithm is rmvpe, which is recommended for most cases."
-                    ),
-                    choices=[
-                        "crepe",
-                        "crepe-tiny",
-                        "rmvpe",
-                        "fcpe",
-                        "hybrid[rmvpe+fcpe]",
-                    ],
-                    value="rmvpe",
-                    interactive=True,
-                )
-                embedder_model_batch = gr.Radio(
-                    label=i18n("Embedder Model"),
-                    info=i18n("Model used for learning speaker embedding."),
-                    choices=[
-                        "contentvec",
-                        "japanese-hubert-base",
-                        "chinese-hubert-large",
-                        "custom",
-                    ],
-                    value="contentvec",
-                    interactive=True,
-                )
-                f0_file_batch = gr.File(
-                    label=i18n(
-                        "The f0 curve represents the variations in the base frequency of a voice over time, showing how pitch rises and falls."
-                    ),
-                    visible=True,
-                )
-                with gr.Column(visible=False) as embedder_custom_batch:
-                    with gr.Accordion(i18n("Custom Embedder"), open=True):
-                        embedder_upload_custom_batch = gr.File(
-                            label=i18n("Upload Custom Embedder"),
-                            type="filepath",
-                            interactive=True,
-                        )
-                        embedder_custom_refresh_batch = gr.Button(i18n("Refresh"))
-                        embedder_model_custom_batch = gr.Dropdown(
-                            label=i18n("Custom Embedder"),
-                            info=i18n(
-                                "Select the custom embedder to use for the conversion."
-                            ),
-                            choices=sorted(custom_embedders),
-                            interactive=True,
-                            allow_custom_value=True,
-                        )
-
-        convert_button2 = gr.Button(i18n("Convert"))
-
-        with gr.Row():
-            vc_output3 = gr.Textbox(
-                label=i18n("Output Information"),
-                info=i18n("The output information will be displayed here."),
-            )
-
-    def toggle_visible(checkbox):
-        return {"visible": checkbox, "__type__": "update"}
-
-    def toggle_visible_hop_length(f0_method):
-        if f0_method == "crepe" or f0_method == "crepe-tiny":
-            return {"visible": True, "__type__": "update"}
-        return {"visible": False, "__type__": "update"}
-
-    def toggle_visible_embedder_custom(embedder_model):
-        if embedder_model == "custom":
-            return {"visible": True, "__type__": "update"}
-        return {"visible": False, "__type__": "update"}
-
-    clean_audio.change(
-        fn=toggle_visible,
-        inputs=[clean_audio],
-        outputs=[clean_strength],
-    )
-    clean_audio_batch.change(
-        fn=toggle_visible,
-        inputs=[clean_audio_batch],
-        outputs=[clean_strength_batch],
-    )
-    f0_method.change(
-        fn=toggle_visible_hop_length,
-        inputs=[f0_method],
-        outputs=[hop_length],
-    )
-    f0_method_batch.change(
-        fn=toggle_visible_hop_length,
-        inputs=[f0_method_batch],
-        outputs=[hop_length_batch],
-    )
-    refresh_button.click(
-        fn=change_choices,
-        inputs=[],
-        outputs=[
-            model_file,
-            index_file,
-            audio,
-            embedder_model_custom,
-            embedder_model_custom_batch,
-        ],
-    )
-    audio.change(
-        fn=output_path_fn,
-        inputs=[audio],
-        outputs=[output_path],
-    )
-    upload_audio.upload(
-        fn=save_to_wav2,
-        inputs=[upload_audio],
-        outputs=[audio, output_path],
-    )
-    upload_audio.stop_recording(
-        fn=save_to_wav,
-        inputs=[upload_audio],
-        outputs=[audio, output_path],
-    )
-    clear_outputs_infer.click(
-        fn=delete_outputs,
-        inputs=[],
-        outputs=[],
-    )
-    clear_outputs_batch.click(
-        fn=delete_outputs,
-        inputs=[],
-        outputs=[],
-    )
-    embedder_model.change(
-        fn=toggle_visible_embedder_custom,
-        inputs=[embedder_model],
-        outputs=[embedder_custom],
-    )
-    embedder_upload_custom.upload(
-        fn=save_drop_custom_embedder,
-        inputs=[embedder_upload_custom],
-        outputs=[embedder_upload_custom],
-    )
-    embedder_custom_refresh.click(
-        fn=change_choices,
-        inputs=[],
-        outputs=[
-            model_file,
-            index_file,
-            audio,
-            embedder_model_custom,
-            embedder_model_custom_batch,
-        ],
-    )
-    embedder_model_batch.change(
-        fn=toggle_visible_embedder_custom,
-        inputs=[embedder_model_batch],
-        outputs=[embedder_custom_batch],
-    )
-    embedder_upload_custom_batch.upload(
-        fn=save_drop_custom_embedder,
-        inputs=[embedder_upload_custom_batch],
-        outputs=[embedder_upload_custom_batch],
-    )
-    embedder_custom_refresh_batch.click(
-        fn=change_choices,
-        inputs=[],
-        outputs=[
-            model_file,
-            index_file,
-            audio,
-            embedder_model_custom,
-            embedder_model_custom_batch,
-        ],
-    )
-    convert_button1.click(
-        fn=run_infer_script,
-        inputs=[
-            pitch,
-            filter_radius,
-            index_rate,
-            rms_mix_rate,
-            protect,
-            hop_length,
-            f0_method,
-            audio,
-            output_path,
-            model_file,
-            index_file,
-            split_audio,
-            autotune,
-            clean_audio,
-            clean_strength,
-            export_format,
-            upscale_audio,
-            f0_file,
-            embedder_model,
-            embedder_model_custom,
-        ],
-        outputs=[vc_output1, vc_output2],
-    )
-    convert_button2.click(
-        fn=run_batch_infer_script,
-        inputs=[
-            pitch_batch,
-            filter_radius_batch,
-            index_rate_batch,
-            rms_mix_rate_batch,
-            protect_batch,
-            hop_length_batch,
-            f0_method_batch,
-            input_folder_batch,
-            output_folder_batch,
-            model_file,
-            index_file,
-            split_audio_batch,
-            autotune_batch,
-            clean_audio_batch,
-            clean_strength_batch,
-            export_format_batch,
-            upscale_audio_batch,
-            f0_file_batch,
-            embedder_model_batch,
-            embedder_model_custom_batch,
-        ],
-        outputs=[vc_output3],
-    )
-=======
 import os, sys
 import gradio as gr
 import regex as re
@@ -3020,5 +2188,4 @@
         fn=disable_stop_convert_button,
         inputs=[],
         outputs=[convert_button2, stop_button],
-    )
->>>>>>> 9ba00f0e
+    )