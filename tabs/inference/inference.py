<<<<<<< HEAD
import os, sys
import gradio as gr
import regex as re
import shutil
import datetime
import json

from core import (
    run_infer_script,
    run_batch_infer_script,
)

from assets.i18n.i18n import I18nAuto

from rvc.lib.utils import format_title
from tabs.settings.restart import stop_infer

i18n = I18nAuto()

now_dir = os.getcwd()
sys.path.append(now_dir)

model_root = os.path.join(now_dir, "logs")
audio_root = os.path.join(now_dir, "assets", "audios")
custom_embedder_root = os.path.join(
    now_dir, "rvc", "models", "embedders", "embedders_custom"
)

PRESETS_DIR = os.path.join(now_dir, "assets", "presets")
FORMANTSHIFT_DIR = os.path.join(now_dir, "assets", "formant_shift")

os.makedirs(custom_embedder_root, exist_ok=True)

custom_embedder_root_relative = os.path.relpath(custom_embedder_root, now_dir)
model_root_relative = os.path.relpath(model_root, now_dir)
audio_root_relative = os.path.relpath(audio_root, now_dir)

sup_audioext = {
    "wav",
    "mp3",
    "flac",
    "ogg",
    "opus",
    "m4a",
    "mp4",
    "aac",
    "alac",
    "wma",
    "aiff",
    "webm",
    "ac3",
}

names = [
    os.path.join(root, file)
    for root, _, files in os.walk(model_root_relative, topdown=False)
    for file in files
    if (
        file.endswith((".pth", ".onnx"))
        and not (file.startswith("G_") or file.startswith("D_"))
    )
]

indexes_list = [
    os.path.join(root, name)
    for root, _, files in os.walk(model_root_relative, topdown=False)
    for name in files
    if name.endswith(".index") and "trained" not in name
]

audio_paths = [
    os.path.join(root, name)
    for root, _, files in os.walk(audio_root_relative, topdown=False)
    for name in files
    if name.endswith(tuple(sup_audioext))
    and root == audio_root_relative
    and "_output" not in name
]

custom_embedders = [
    os.path.join(dirpath, dirname)
    for dirpath, dirnames, _ in os.walk(custom_embedder_root_relative)
    for dirname in dirnames
]


def update_sliders(preset):
    with open(
        os.path.join(PRESETS_DIR, f"{preset}.json"), "r", encoding="utf-8"
    ) as json_file:
        values = json.load(json_file)
    return (
        values["pitch"],
        values["filter_radius"],
        values["index_rate"],
        values["rms_mix_rate"],
        values["protect"],
    )


def update_sliders_formant(preset):
    with open(
        os.path.join(FORMANTSHIFT_DIR, f"{preset}.json"), "r", encoding="utf-8"
    ) as json_file:
        values = json.load(json_file)
    return (
        values["formant_qfrency"],
        values["formant_timbre"],
    )


def export_presets(presets, file_path):
    with open(file_path, "w", encoding="utf-8") as json_file:
        json.dump(presets, json_file, ensure_ascii=False, indent=4)


def import_presets(file_path):
    with open(file_path, "r", encoding="utf-8") as json_file:
        presets = json.load(json_file)
    return presets


def get_presets_data(pitch, filter_radius, index_rate, rms_mix_rate, protect):
    return {
        "pitch": pitch,
        "filter_radius": filter_radius,
        "index_rate": index_rate,
        "rms_mix_rate": rms_mix_rate,
        "protect": protect,
    }


def export_presets_button(
    preset_name, pitch, filter_radius, index_rate, rms_mix_rate, protect
):
    if preset_name:
        file_path = os.path.join(PRESETS_DIR, f"{preset_name}.json")
        presets_data = get_presets_data(
            pitch, filter_radius, index_rate, rms_mix_rate, protect
        )
        with open(file_path, "w", encoding="utf-8") as json_file:
            json.dump(presets_data, json_file, ensure_ascii=False, indent=4)
        return "Export successful"
    return "Export cancelled"


def import_presets_button(file_path):
    if file_path:
        imported_presets = import_presets(file_path.name)
        return (
            list(imported_presets.keys()),
            imported_presets,
            "Presets imported successfully!",
        )
    return [], {}, "No file selected for import."


def list_json_files(directory):
    return [f.rsplit(".", 1)[0] for f in os.listdir(directory) if f.endswith(".json")]


def refresh_presets():
    json_files = list_json_files(PRESETS_DIR)
    return gr.update(choices=json_files)


def output_path_fn(input_audio_path):
    original_name_without_extension = os.path.basename(input_audio_path).rsplit(".", 1)[
        0
    ]
    new_name = original_name_without_extension + "_output.wav"
    output_path = os.path.join(os.path.dirname(input_audio_path), new_name)
    return output_path


def change_choices():
    names = [
        os.path.join(root, file)
        for root, _, files in os.walk(model_root_relative, topdown=False)
        for file in files
        if (
            file.endswith((".pth", ".onnx"))
            and not (file.startswith("G_") or file.startswith("D_"))
        )
    ]

    indexes_list = [
        os.path.join(root, name)
        for root, _, files in os.walk(model_root_relative, topdown=False)
        for name in files
        if name.endswith(".index") and "trained" not in name
    ]

    audio_paths = [
        os.path.join(root, name)
        for root, _, files in os.walk(audio_root_relative, topdown=False)
        for name in files
        if name.endswith(tuple(sup_audioext))
        and root == audio_root_relative
        and "_output" not in name
    ]

    return (
        {"choices": sorted(names), "__type__": "update"},
        {"choices": sorted(indexes_list), "__type__": "update"},
        {"choices": sorted(audio_paths), "__type__": "update"},
    )


def get_indexes():
    indexes_list = [
        os.path.join(dirpath, filename)
        for dirpath, _, filenames in os.walk(model_root_relative)
        for filename in filenames
        if filename.endswith(".index") and "trained" not in filename
    ]

    return indexes_list if indexes_list else ""


def save_to_wav(record_button):
    if record_button is None:
        pass
    else:
        path_to_file = record_button
        new_name = datetime.datetime.now().strftime("%Y-%m-%d_%H-%M-%S") + ".wav"
        target_path = os.path.join(audio_root_relative, os.path.basename(new_name))

        shutil.move(path_to_file, target_path)
        return target_path, output_path_fn(target_path)


def save_to_wav2(upload_audio):
    file_path = upload_audio
    formated_name = format_title(os.path.basename(file_path))
    target_path = os.path.join(audio_root_relative, formated_name)

    if os.path.exists(target_path):
        os.remove(target_path)

    shutil.copy(file_path, target_path)
    return target_path, output_path_fn(target_path)


def delete_outputs():
    gr.Info(f"Outputs cleared!")
    for root, _, files in os.walk(audio_root_relative, topdown=False):
        for name in files:
            if name.endswith(tuple(sup_audioext)) and name.__contains__("_output"):
                os.remove(os.path.join(root, name))


def match_index(model_file_value):
    if model_file_value:
        model_folder = os.path.dirname(model_file_value)
        model_name = os.path.basename(model_file_value)
        index_files = get_indexes()
        pattern = r"^(.*?)_"
        match = re.match(pattern, model_name)
        for index_file in index_files:
            if os.path.dirname(index_file) == model_folder:
                return index_file
            elif match and match.group(1) in os.path.basename(index_file):
                return index_file
            elif model_name in os.path.basename(index_file):
                return index_file
    return ""


def create_folder_and_move_files(folder_name, bin_file, config_file):
    if not folder_name:
        return "Folder name must not be empty."

    folder_name = os.path.join(custom_embedder_root, folder_name)
    os.makedirs(folder_name, exist_ok=True)

    if bin_file:
        bin_file_path = os.path.join(folder_name, os.path.basename(bin_file))
        shutil.copy(bin_file, bin_file_path)

    if config_file:
        config_file_path = os.path.join(folder_name, os.path.basename(config_file))
        shutil.copy(config_file, config_file_path)

    return f"Files moved to folder {folder_name}"


def refresh_formant():
    json_files = list_json_files(FORMANTSHIFT_DIR)
    return gr.update(choices=json_files)


def refresh_embedders_folders():
    custom_embedders = [
        os.path.join(dirpath, dirname)
        for dirpath, dirnames, _ in os.walk(custom_embedder_root_relative)
        for dirname in dirnames
    ]
    return custom_embedders


# Inference tab
def inference_tab():
    default_weight = names[0] if names else None
    with gr.Row():
        with gr.Row():
            model_file = gr.Dropdown(
                label=i18n("Voice Model"),
                info=i18n("Select the voice model to use for the conversion."),
                choices=sorted(names, key=lambda path: os.path.getsize(path)),
                interactive=True,
                value=default_weight,
                allow_custom_value=True,
            )

            index_file = gr.Dropdown(
                label=i18n("Index File"),
                info=i18n("Select the index file to use for the conversion."),
                choices=get_indexes(),
                value=match_index(default_weight) if default_weight else "",
                interactive=True,
                allow_custom_value=True,
            )
        with gr.Column():
            refresh_button = gr.Button(i18n("Refresh"))
            unload_button = gr.Button(i18n("Unload Voice"))

            unload_button.click(
                fn=lambda: (
                    {"value": "", "__type__": "update"},
                    {"value": "", "__type__": "update"},
                ),
                inputs=[],
                outputs=[model_file, index_file],
            )

            model_file.select(
                fn=lambda model_file_value: match_index(model_file_value),
                inputs=[model_file],
                outputs=[index_file],
            )

    # Single inference tab
    with gr.Tab(i18n("Single")):
        with gr.Column():
            upload_audio = gr.Audio(
                label=i18n("Upload Audio"), type="filepath", editable=False
            )
            with gr.Row():
                audio = gr.Dropdown(
                    label=i18n("Select Audio"),
                    info=i18n("Select the audio to convert."),
                    choices=sorted(audio_paths),
                    value=audio_paths[0] if audio_paths else "",
                    interactive=True,
                    allow_custom_value=True,
                )

        with gr.Accordion(i18n("Advanced Settings"), open=False):
            with gr.Column():
                clear_outputs_infer = gr.Button(
                    i18n("Clear Outputs (Deletes all audios in assets/audios)")
                )
                output_path = gr.Textbox(
                    label=i18n("Output Path"),
                    placeholder=i18n("Enter output path"),
                    info=i18n(
                        "The path where the output audio will be saved, by default in assets/audios/output.wav"
                    ),
                    value=(
                        output_path_fn(audio_paths[0])
                        if audio_paths
                        else os.path.join(now_dir, "assets", "audios", "output.wav")
                    ),
                    interactive=True,
                )
                export_format = gr.Radio(
                    label=i18n("Export Format"),
                    info=i18n("Select the format to export the audio."),
                    choices=["WAV", "MP3", "FLAC", "OGG", "M4A"],
                    value="WAV",
                    interactive=True,
                )
                split_audio = gr.Checkbox(
                    label=i18n("Split Audio"),
                    info=i18n(
                        "Split the audio into chunks for inference to obtain better results in some cases."
                    ),
                    visible=True,
                    value=False,
                    interactive=True,
                )
                autotune = gr.Checkbox(
                    label=i18n("Autotune"),
                    info=i18n(
                        "Apply a soft autotune to your inferences, recommended for singing conversions."
                    ),
                    visible=True,
                    value=False,
                    interactive=True,
                )
                clean_audio = gr.Checkbox(
                    label=i18n("Clean Audio"),
                    info=i18n(
                        "Clean your audio output using noise detection algorithms, recommended for speaking audios."
                    ),
                    visible=True,
                    value=False,
                    interactive=True,
                )
                clean_strength = gr.Slider(
                    minimum=0,
                    maximum=1,
                    label=i18n("Clean Strength"),
                    info=i18n(
                        "Set the clean-up level to the audio you want, the more you increase it the more it will clean up, but it is possible that the audio will be more compressed."
                    ),
                    visible=False,
                    value=0.5,
                    interactive=True,
                )
                upscale_audio = gr.Checkbox(
                    label=i18n("Upscale Audio"),
                    info=i18n(
                        "Upscale the audio to a higher quality, recommended for low-quality audios. (It could take longer to process the audio)"
                    ),
                    visible=True,
                    value=False,
                    interactive=True,
                )
                formant_shifting = gr.Checkbox(
                    label=i18n("Formant Shifting"),
                    info=i18n(
                        "Enable formant shifting. Used for male to female and vice-versa convertions."
                    ),
                    value=False,
                    visible=True,
                    interactive=True,
                )
                with gr.Row():
                    formant_preset = gr.Dropdown(
                        label=i18n("Browse presets for formanting"),
                        info=i18n(
                            "Presets are located in /assets/formant_shift folder"
                        ),
                        choices=list_json_files(FORMANTSHIFT_DIR),
                        visible=False,
                        interactive=True,
                    )
                    formant_refresh_button = gr.Button(
                        value="Refresh",
                        visible=False,
                    )
                formant_qfrency = gr.Slider(
                    value=1.0,
                    info=i18n("Default value is 1.0"),
                    label=i18n("Quefrency for formant shifting"),
                    minimum=0.0,
                    maximum=16.0,
                    step=0.1,
                    visible=False,
                    interactive=True,
                )
                formant_timbre = gr.Slider(
                    value=1.0,
                    info=i18n("Default value is 1.0"),
                    label=i18n("Timbre for formant shifting"),
                    minimum=0.0,
                    maximum=16.0,
                    step=0.1,
                    visible=False,
                    interactive=True,
                )
                post_process = gr.Checkbox(
                    label=i18n("Post-Process"),
                    info=i18n("Post-process the audio to apply effects to the output."),
                    value=False,
                    interactive=True,
                )
                reverb = gr.Checkbox(
                    label=i18n("Reverb"),
                    info=i18n("Apply reverb to the audio."),
                    value=False,
                    interactive=True,
                    visible=False,
                )
                reverb_room_size = gr.Slider(
                    minimum=0,
                    maximum=1,
                    label=i18n("Reverb Room Size"),
                    info=i18n("Set the room size of the reverb."),
                    value=0.5,
                    interactive=True,
                    visible=False,
                )

                reverb_damping = gr.Slider(
                    minimum=0,
                    maximum=1,
                    label=i18n("Reverb Damping"),
                    info=i18n("Set the damping of the reverb."),
                    value=0.5,
                    interactive=True,
                    visible=False,
                )

                reverb_wet_gain = gr.Slider(
                    minimum=0,
                    maximum=1,
                    label=i18n("Reverb Wet Gain"),
                    info=i18n("Set the wet gain of the reverb."),
                    value=0.33,
                    interactive=True,
                    visible=False,
                )

                reverb_dry_gain = gr.Slider(
                    minimum=0,
                    maximum=1,
                    label=i18n("Reverb Dry Gain"),
                    info=i18n("Set the dry gain of the reverb."),
                    value=0.4,
                    interactive=True,
                    visible=False,
                )

                reverb_width = gr.Slider(
                    minimum=0,
                    maximum=1,
                    label=i18n("Reverb Width"),
                    info=i18n("Set the width of the reverb."),
                    value=1.0,
                    interactive=True,
                    visible=False,
                )

                reverb_freeze_mode = gr.Slider(
                    minimum=0,
                    maximum=1,
                    label=i18n("Reverb Freeze Mode"),
                    info=i18n("Set the freeze mode of the reverb."),
                    value=0.0,
                    interactive=True,
                    visible=False,
                )
                pitch_shift = gr.Checkbox(
                    label=i18n("Pitch Shift"),
                    info=i18n("Apply pitch shift to the audio."),
                    value=False,
                    interactive=True,
                    visible=False,
                )
                pitch_shift_semitones = gr.Slider(
                    minimum=-12,
                    maximum=12,
                    label=i18n("Pitch Shift Semitones"),
                    info=i18n("Set the pitch shift semitones."),
                    value=0,
                    interactive=True,
                    visible=False,
                )
                limiter = gr.Checkbox(
                    label=i18n("Limiter"),
                    info=i18n("Apply limiter to the audio."),
                    value=False,
                    interactive=True,
                    visible=False,
                )
                limiter_threshold = gr.Slider(
                    minimum=-60,
                    maximum=0,
                    label=i18n("Limiter Threshold dB"),
                    info=i18n("Set the limiter threshold dB."),
                    value=-6,
                    interactive=True,
                    visible=False,
                )

                limiter_release_time = gr.Slider(
                    minimum=0.01,
                    maximum=1,
                    label=i18n("Limiter Release Time"),
                    info=i18n("Set the limiter release time."),
                    value=0.05,
                    interactive=True,
                    visible=False,
                )
                gain = gr.Checkbox(
                    label=i18n("Gain"),
                    info=i18n("Apply gain to the audio."),
                    value=False,
                    interactive=True,
                    visible=False,
                )
                gain_db = gr.Slider(
                    minimum=-60,
                    maximum=60,
                    label=i18n("Gain dB"),
                    info=i18n("Set the gain dB."),
                    value=0,
                    interactive=True,
                    visible=False,
                )
                distortion = gr.Checkbox(
                    label=i18n("Distortion"),
                    info=i18n("Apply distortion to the audio."),
                    value=False,
                    interactive=True,
                    visible=False,
                )
                distortion_gain = gr.Slider(
                    minimum=-60,
                    maximum=60,
                    label=i18n("Distortion Gain"),
                    info=i18n("Set the distortion gain."),
                    value=25,
                    interactive=True,
                    visible=False,
                )
                chorus = gr.Checkbox(
                    label=i18n("chorus"),
                    info=i18n("Apply chorus to the audio."),
                    value=False,
                    interactive=True,
                    visible=False,
                )
                chorus_rate = gr.Slider(
                    minimum=0,
                    maximum=100,
                    label=i18n("Chorus Rate Hz"),
                    info=i18n("Set the chorus rate Hz."),
                    value=1.0,
                    interactive=True,
                    visible=False,
                )

                chorus_depth = gr.Slider(
                    minimum=0,
                    maximum=1,
                    label=i18n("chorus Depth"),
                    info=i18n("Set the chorus depth."),
                    value=0.25,
                    interactive=True,
                    visible=False,
                )

                chorus_center_delay = gr.Slider(
                    minimum=7,
                    maximum=8,
                    label=i18n("chorus Center Delay ms"),
                    info=i18n("Set the chorus center delay ms."),
                    value=7,
                    interactive=True,
                    visible=False,
                )

                chorus_feedback = gr.Slider(
                    minimum=0,
                    maximum=1,
                    label=i18n("chorus Feedback"),
                    info=i18n("Set the chorus feedback."),
                    value=0.0,
                    interactive=True,
                    visible=False,
                )

                chorus_mix = gr.Slider(
                    minimum=0,
                    maximum=1,
                    label=i18n("Chorus Mix"),
                    info=i18n("Set the chorus mix."),
                    value=0.5,
                    interactive=True,
                    visible=False,
                )
                bitcrush = gr.Checkbox(
                    label=i18n("Bitcrush"),
                    info=i18n("Apply bitcrush to the audio."),
                    value=False,
                    interactive=True,
                    visible=False,
                )
                bitcrush_bit_depth = gr.Slider(
                    minimum=1,
                    maximum=32,
                    label=i18n("Bitcrush Bit Depth"),
                    info=i18n("Set the bitcrush bit depth."),
                    value=8,
                    interactive=True,
                    visible=False,
                )
                clipping = gr.Checkbox(
                    label=i18n("Clipping"),
                    info=i18n("Apply clipping to the audio."),
                    value=False,
                    interactive=True,
                    visible=False,
                )
                clipping_threshold = gr.Slider(
                    minimum=-60,
                    maximum=0,
                    label=i18n("Clipping Threshold"),
                    info=i18n("Set the clipping threshold."),
                    value=-6,
                    interactive=True,
                    visible=False,
                )
                compressor = gr.Checkbox(
                    label=i18n("Compressor"),
                    info=i18n("Apply compressor to the audio."),
                    value=False,
                    interactive=True,
                    visible=False,
                )
                compressor_threshold = gr.Slider(
                    minimum=-60,
                    maximum=0,
                    label=i18n("Compressor Threshold dB"),
                    info=i18n("Set the compressor threshold dB."),
                    value=0,
                    interactive=True,
                    visible=False,
                )

                compressor_ratio = gr.Slider(
                    minimum=1,
                    maximum=20,
                    label=i18n("Compressor Ratio"),
                    info=i18n("Set the compressor ratio."),
                    value=1,
                    interactive=True,
                    visible=False,
                )

                compressor_attack = gr.Slider(
                    minimum=0.0,
                    maximum=100,
                    label=i18n("Compressor Attack ms"),
                    info=i18n("Set the compressor attack ms."),
                    value=1.0,
                    interactive=True,
                    visible=False,
                )

                compressor_release = gr.Slider(
                    minimum=0.01,
                    maximum=100,
                    label=i18n("Compressor Release ms"),
                    info=i18n("Set the compressor release ms."),
                    value=100,
                    interactive=True,
                    visible=False,
                )
                delay = gr.Checkbox(
                    label=i18n("Delay"),
                    info=i18n("Apply delay to the audio."),
                    value=False,
                    interactive=True,
                    visible=False,
                )
                delay_seconds = gr.Slider(
                    minimum=0.0,
                    maximum=5.0,
                    label=i18n("Delay Seconds"),
                    info=i18n("Set the delay seconds."),
                    value=0.5,
                    interactive=True,
                    visible=False,
                )

                delay_feedback = gr.Slider(
                    minimum=0.0,
                    maximum=1.0,
                    label=i18n("Delay Feedback"),
                    info=i18n("Set the delay feedback."),
                    value=0.0,
                    interactive=True,
                    visible=False,
                )

                delay_mix = gr.Slider(
                    minimum=0.0,
                    maximum=1.0,
                    label=i18n("Delay Mix"),
                    info=i18n("Set the delay mix."),
                    value=0.5,
                    interactive=True,
                    visible=False,
                )
                with gr.Accordion(i18n("Preset Settings"), open=False):
                    with gr.Row():
                        preset_dropdown = gr.Dropdown(
                            label=i18n("Select Custom Preset"),
                            choices=list_json_files(PRESETS_DIR),
                            interactive=True,
                        )
                        presets_refresh_button = gr.Button(i18n("Refresh Presets"))
                    import_file = gr.File(
                        label=i18n("Select file to import"),
                        file_count="single",
                        type="filepath",
                        interactive=True,
                    )
                    import_file.change(
                        import_presets_button,
                        inputs=import_file,
                        outputs=[preset_dropdown],
                    )
                    presets_refresh_button.click(
                        refresh_presets, outputs=preset_dropdown
                    )
                    with gr.Row():
                        preset_name_input = gr.Textbox(
                            label=i18n("Preset Name"),
                            placeholder=i18n("Enter preset name"),
                        )
                        export_button = gr.Button(i18n("Export Preset"))
                pitch = gr.Slider(
                    minimum=-24,
                    maximum=24,
                    step=1,
                    label=i18n("Pitch"),
                    info=i18n(
                        "Set the pitch of the audio, the higher the value, the higher the pitch."
                    ),
                    value=0,
                    interactive=True,
                )
                filter_radius = gr.Slider(
                    minimum=0,
                    maximum=7,
                    label=i18n("Filter Radius"),
                    info=i18n(
                        "If the number is greater than or equal to three, employing median filtering on the collected tone results has the potential to decrease respiration."
                    ),
                    value=3,
                    step=1,
                    interactive=True,
                )
                index_rate = gr.Slider(
                    minimum=0,
                    maximum=1,
                    label=i18n("Search Feature Ratio"),
                    info=i18n(
                        "Influence exerted by the index file; a higher value corresponds to greater influence. However, opting for lower values can help mitigate artifacts present in the audio."
                    ),
                    value=0.75,
                    interactive=True,
                )
                rms_mix_rate = gr.Slider(
                    minimum=0,
                    maximum=1,
                    label=i18n("Volume Envelope"),
                    info=i18n(
                        "Substitute or blend with the volume envelope of the output. The closer the ratio is to 1, the more the output envelope is employed."
                    ),
                    value=1,
                    interactive=True,
                )
                protect = gr.Slider(
                    minimum=0,
                    maximum=0.5,
                    label=i18n("Protect Voiceless Consonants"),
                    info=i18n(
                        "Safeguard distinct consonants and breathing sounds to prevent electro-acoustic tearing and other artifacts. Pulling the parameter to its maximum value of 0.5 offers comprehensive protection. However, reducing this value might decrease the extent of protection while potentially mitigating the indexing effect."
                    ),
                    value=0.5,
                    interactive=True,
                )
                preset_dropdown.change(
                    update_sliders,
                    inputs=preset_dropdown,
                    outputs=[
                        pitch,
                        filter_radius,
                        index_rate,
                        rms_mix_rate,
                        protect,
                    ],
                )
                export_button.click(
                    export_presets_button,
                    inputs=[
                        preset_name_input,
                        pitch,
                        filter_radius,
                        index_rate,
                        rms_mix_rate,
                        protect,
                    ],
                )
                hop_length = gr.Slider(
                    minimum=1,
                    maximum=512,
                    step=1,
                    label=i18n("Hop Length"),
                    info=i18n(
                        "Denotes the duration it takes for the system to transition to a significant pitch change. Smaller hop lengths require more time for inference but tend to yield higher pitch accuracy."
                    ),
                    visible=False,
                    value=128,
                    interactive=True,
                )
                f0_method = gr.Radio(
                    label=i18n("Pitch extraction algorithm"),
                    info=i18n(
                        "Pitch extraction algorithm to use for the audio conversion. The default algorithm is rmvpe, which is recommended for most cases."
                    ),
                    choices=[
                        "crepe",
                        "crepe-tiny",
                        "rmvpe",
                        "fcpe",
                        "hybrid[rmvpe+fcpe]",
                    ],
                    value="rmvpe",
                    interactive=True,
                )
                embedder_model = gr.Radio(
                    label=i18n("Embedder Model"),
                    info=i18n("Model used for learning speaker embedding."),
                    choices=[
                        "contentvec",
                        "chinese-hubert-base",
                        "japanese-hubert-base",
                        "korean-hubert-base",
                        "custom",
                    ],
                    value="contentvec",
                    interactive=True,
                )
                with gr.Column(visible=False) as embedder_custom:
                    with gr.Accordion(i18n("Custom Embedder"), open=True):
                        with gr.Row():
                            embedder_model_custom = gr.Dropdown(
                                label=i18n("Select Custom Embedder"),
                                choices=refresh_embedders_folders(),
                                interactive=True,
                                allow_custom_value=True,
                            )
                            refresh_embedders_button = gr.Button(
                                i18n("Refresh embedders")
                            )
                        folder_name_input = gr.Textbox(
                            label=i18n("Folder Name"), interactive=True
                        )
                        with gr.Row():
                            bin_file_upload = gr.File(
                                label=i18n("Upload .bin"),
                                type="filepath",
                                interactive=True,
                            )
                            config_file_upload = gr.File(
                                label=i18n("Upload .json"),
                                type="filepath",
                                interactive=True,
                            )
                        move_files_button = gr.Button(
                            i18n("Move files to custom embedder folder")
                        )

                f0_file = gr.File(
                    label=i18n(
                        "The f0 curve represents the variations in the base frequency of a voice over time, showing how pitch rises and falls."
                    ),
                    visible=True,
                )

        convert_button1 = gr.Button(i18n("Convert"))

        with gr.Row():
            vc_output1 = gr.Textbox(
                label=i18n("Output Information"),
                info=i18n("The output information will be displayed here."),
            )
            vc_output2 = gr.Audio(label=i18n("Export Audio"))

    # Batch inference tab
    with gr.Tab(i18n("Batch")):
        with gr.Row():
            with gr.Column():
                input_folder_batch = gr.Textbox(
                    label=i18n("Input Folder"),
                    info=i18n("Select the folder containing the audios to convert."),
                    placeholder=i18n("Enter input path"),
                    value=os.path.join(now_dir, "assets", "audios"),
                    interactive=True,
                )
                output_folder_batch = gr.Textbox(
                    label=i18n("Output Folder"),
                    info=i18n(
                        "Select the folder where the output audios will be saved."
                    ),
                    placeholder=i18n("Enter output path"),
                    value=os.path.join(now_dir, "assets", "audios"),
                    interactive=True,
                )
        with gr.Accordion(i18n("Advanced Settings"), open=False):
            with gr.Column():
                clear_outputs_batch = gr.Button(
                    i18n("Clear Outputs (Deletes all audios in assets/audios)")
                )
                export_format_batch = gr.Radio(
                    label=i18n("Export Format"),
                    info=i18n("Select the format to export the audio."),
                    choices=["WAV", "MP3", "FLAC", "OGG", "M4A"],
                    value="WAV",
                    interactive=True,
                )
                split_audio_batch = gr.Checkbox(
                    label=i18n("Split Audio"),
                    info=i18n(
                        "Split the audio into chunks for inference to obtain better results in some cases."
                    ),
                    visible=True,
                    value=False,
                    interactive=True,
                )
                autotune_batch = gr.Checkbox(
                    label=i18n("Autotune"),
                    info=i18n(
                        "Apply a soft autotune to your inferences, recommended for singing conversions."
                    ),
                    visible=True,
                    value=False,
                    interactive=True,
                )
                clean_audio_batch = gr.Checkbox(
                    label=i18n("Clean Audio"),
                    info=i18n(
                        "Clean your audio output using noise detection algorithms, recommended for speaking audios."
                    ),
                    visible=True,
                    value=False,
                    interactive=True,
                )
                clean_strength_batch = gr.Slider(
                    minimum=0,
                    maximum=1,
                    label=i18n("Clean Strength"),
                    info=i18n(
                        "Set the clean-up level to the audio you want, the more you increase it the more it will clean up, but it is possible that the audio will be more compressed."
                    ),
                    visible=False,
                    value=0.5,
                    interactive=True,
                )
                upscale_audio_batch = gr.Checkbox(
                    label=i18n("Upscale Audio"),
                    info=i18n(
                        "Upscale the audio to a higher quality, recommended for low-quality audios. (It could take longer to process the audio)"
                    ),
                    visible=True,
                    value=False,
                    interactive=True,
                )
                formant_shifting_batch = gr.Checkbox(
                    label=i18n("Formant Shifting"),
                    info=i18n(
                        "Enable formant shifting. Used for male to female and vice-versa convertions."
                    ),
                    value=False,
                    visible=True,
                    interactive=True,
                )
                with gr.Row():
                    formant_preset_batch = gr.Dropdown(
                        label=i18n("Browse presets for formanting"),
                        info=i18n(
                            "Presets are located in /assets/formant_shift folder"
                        ),
                        choices=list_json_files(FORMANTSHIFT_DIR),
                        visible=False,
                        interactive=True,
                    )
                    formant_refresh_button_batch = gr.Button(
                        value="Refresh",
                        visible=False,
                        variant="primary",
                    )
                formant_qfrency_batch = gr.Slider(
                    value=1.0,
                    info=i18n("Default value is 1.0"),
                    label=i18n("Quefrency for formant shifting"),
                    minimum=0.0,
                    maximum=16.0,
                    step=0.1,
                    visible=False,
                    interactive=True,
                )
                formant_timbre_batch = gr.Slider(
                    value=1.0,
                    info=i18n("Default value is 1.0"),
                    label=i18n("Timbre for formant shifting"),
                    minimum=0.0,
                    maximum=16.0,
                    step=0.1,
                    visible=False,
                    interactive=True,
                )
                post_process_batch = gr.Checkbox(
                    label=i18n("Post-Process"),
                    info=i18n("Post-process the audio to apply effects to the output."),
                    value=False,
                    interactive=True,
                )
                reverb_batch = gr.Checkbox(
                    label=i18n("Reverb"),
                    info=i18n("Apply reverb to the audio."),
                    value=False,
                    interactive=True,
                    visible=False,
                )
                reverb_room_size_batch = gr.Slider(
                    minimum=0,
                    maximum=1,
                    label=i18n("Reverb Room Size"),
                    info=i18n("Set the room size of the reverb."),
                    value=0.5,
                    interactive=True,
                    visible=False,
                )

                reverb_damping_batch = gr.Slider(
                    minimum=0,
                    maximum=1,
                    label=i18n("Reverb Damping"),
                    info=i18n("Set the damping of the reverb."),
                    value=0.5,
                    interactive=True,
                    visible=False,
                )

                reverb_wet_gain_batch = gr.Slider(
                    minimum=0,
                    maximum=1,
                    label=i18n("Reverb Wet Gain"),
                    info=i18n("Set the wet gain of the reverb."),
                    value=0.33,
                    interactive=True,
                    visible=False,
                )

                reverb_dry_gain_batch = gr.Slider(
                    minimum=0,
                    maximum=1,
                    label=i18n("Reverb Dry Gain"),
                    info=i18n("Set the dry gain of the reverb."),
                    value=0.4,
                    interactive=True,
                    visible=False,
                )

                reverb_width_batch = gr.Slider(
                    minimum=0,
                    maximum=1,
                    label=i18n("Reverb Width"),
                    info=i18n("Set the width of the reverb."),
                    value=1.0,
                    interactive=True,
                    visible=False,
                )

                reverb_freeze_mode_batch = gr.Slider(
                    minimum=0,
                    maximum=1,
                    label=i18n("Reverb Freeze Mode"),
                    info=i18n("Set the freeze mode of the reverb."),
                    value=0.0,
                    interactive=True,
                    visible=False,
                )
                pitch_shift_batch = gr.Checkbox(
                    label=i18n("Pitch Shift"),
                    info=i18n("Apply pitch shift to the audio."),
                    value=False,
                    interactive=True,
                    visible=False,
                )
                pitch_shift_semitones_batch = gr.Slider(
                    minimum=-12,
                    maximum=12,
                    label=i18n("Pitch Shift Semitones"),
                    info=i18n("Set the pitch shift semitones."),
                    value=0,
                    interactive=True,
                    visible=False,
                )
                limiter_batch = gr.Checkbox(
                    label=i18n("Limiter"),
                    info=i18n("Apply limiter to the audio."),
                    value=False,
                    interactive=True,
                    visible=False,
                )
                limiter_threshold_batch = gr.Slider(
                    minimum=-60,
                    maximum=0,
                    label=i18n("Limiter Threshold dB"),
                    info=i18n("Set the limiter threshold dB."),
                    value=-6,
                    interactive=True,
                    visible=False,
                )

                limiter_release_time_batch = gr.Slider(
                    minimum=0.01,
                    maximum=1,
                    label=i18n("Limiter Release Time"),
                    info=i18n("Set the limiter release time."),
                    value=0.05,
                    interactive=True,
                    visible=False,
                )
                gain_batch = gr.Checkbox(
                    label=i18n("Gain"),
                    info=i18n("Apply gain to the audio."),
                    value=False,
                    interactive=True,
                    visible=False,
                )
                gain_db_batch = gr.Slider(
                    minimum=-60,
                    maximum=60,
                    label=i18n("Gain dB"),
                    info=i18n("Set the gain dB."),
                    value=0,
                    interactive=True,
                    visible=False,
                )
                distortion_batch = gr.Checkbox(
                    label=i18n("Distortion"),
                    info=i18n("Apply distortion to the audio."),
                    value=False,
                    interactive=True,
                    visible=False,
                )
                distortion_gain_batch = gr.Slider(
                    minimum=-60,
                    maximum=60,
                    label=i18n("Distortion Gain"),
                    info=i18n("Set the distortion gain."),
                    value=25,
                    interactive=True,
                    visible=False,
                )
                chorus_batch = gr.Checkbox(
                    label=i18n("chorus"),
                    info=i18n("Apply chorus to the audio."),
                    value=False,
                    interactive=True,
                    visible=False,
                )
                chorus_rate_batch = gr.Slider(
                    minimum=0,
                    maximum=100,
                    label=i18n("Chorus Rate Hz"),
                    info=i18n("Set the chorus rate Hz."),
                    value=1.0,
                    interactive=True,
                    visible=False,
                )

                chorus_depth_batch = gr.Slider(
                    minimum=0,
                    maximum=1,
                    label=i18n("chorus Depth"),
                    info=i18n("Set the chorus depth."),
                    value=0.25,
                    interactive=True,
                    visible=False,
                )

                chorus_center_delay_batch = gr.Slider(
                    minimum=7,
                    maximum=8,
                    label=i18n("chorus Center Delay ms"),
                    info=i18n("Set the chorus center delay ms."),
                    value=7,
                    interactive=True,
                    visible=False,
                )

                chorus_feedback_batch = gr.Slider(
                    minimum=0,
                    maximum=1,
                    label=i18n("chorus Feedback"),
                    info=i18n("Set the chorus feedback."),
                    value=0.0,
                    interactive=True,
                    visible=False,
                )

                chorus_mix_batch = gr.Slider(
                    minimum=0,
                    maximum=1,
                    label=i18n("Chorus Mix"),
                    info=i18n("Set the chorus mix."),
                    value=0.5,
                    interactive=True,
                    visible=False,
                )
                bitcrush_batch = gr.Checkbox(
                    label=i18n("Bitcrush"),
                    info=i18n("Apply bitcrush to the audio."),
                    value=False,
                    interactive=True,
                    visible=False,
                )
                bitcrush_bit_depth_batch = gr.Slider(
                    minimum=1,
                    maximum=32,
                    label=i18n("Bitcrush Bit Depth"),
                    info=i18n("Set the bitcrush bit depth."),
                    value=8,
                    interactive=True,
                    visible=False,
                )
                clipping_batch = gr.Checkbox(
                    label=i18n("Clipping"),
                    info=i18n("Apply clipping to the audio."),
                    value=False,
                    interactive=True,
                    visible=False,
                )
                clipping_threshold_batch = gr.Slider(
                    minimum=-60,
                    maximum=0,
                    label=i18n("Clipping Threshold"),
                    info=i18n("Set the clipping threshold."),
                    value=-6,
                    interactive=True,
                    visible=False,
                )
                compressor_batch = gr.Checkbox(
                    label=i18n("Compressor"),
                    info=i18n("Apply compressor to the audio."),
                    value=False,
                    interactive=True,
                    visible=False,
                )
                compressor_threshold_batch = gr.Slider(
                    minimum=-60,
                    maximum=0,
                    label=i18n("Compressor Threshold dB"),
                    info=i18n("Set the compressor threshold dB."),
                    value=0,
                    interactive=True,
                    visible=False,
                )

                compressor_ratio_batch = gr.Slider(
                    minimum=1,
                    maximum=20,
                    label=i18n("Compressor Ratio"),
                    info=i18n("Set the compressor ratio."),
                    value=1,
                    interactive=True,
                    visible=False,
                )

                compressor_attack_batch = gr.Slider(
                    minimum=0.0,
                    maximum=100,
                    label=i18n("Compressor Attack ms"),
                    info=i18n("Set the compressor attack ms."),
                    value=1.0,
                    interactive=True,
                    visible=False,
                )

                compressor_release_batch = gr.Slider(
                    minimum=0.01,
                    maximum=100,
                    label=i18n("Compressor Release ms"),
                    info=i18n("Set the compressor release ms."),
                    value=100,
                    interactive=True,
                    visible=False,
                )
                delay_batch = gr.Checkbox(
                    label=i18n("Delay"),
                    info=i18n("Apply delay to the audio."),
                    value=False,
                    interactive=True,
                    visible=False,
                )
                delay_seconds_batch = gr.Slider(
                    minimum=0.0,
                    maximum=5.0,
                    label=i18n("Delay Seconds"),
                    info=i18n("Set the delay seconds."),
                    value=0.5,
                    interactive=True,
                    visible=False,
                )

                delay_feedback_batch = gr.Slider(
                    minimum=0.0,
                    maximum=1.0,
                    label=i18n("Delay Feedback"),
                    info=i18n("Set the delay feedback."),
                    value=0.0,
                    interactive=True,
                    visible=False,
                )

                delay_mix_batch = gr.Slider(
                    minimum=0.0,
                    maximum=1.0,
                    label=i18n("Delay Mix"),
                    info=i18n("Set the delay mix."),
                    value=0.5,
                    interactive=True,
                    visible=False,
                )
                with gr.Accordion(i18n("Preset Settings"), open=False):
                    with gr.Row():
                        preset_dropdown = gr.Dropdown(
                            label=i18n("Select Custom Preset"),
                            interactive=True,
                        )
                        presets_batch_refresh_button = gr.Button(
                            i18n("Refresh Presets")
                        )
                    import_file = gr.File(
                        label=i18n("Select file to import"),
                        file_count="single",
                        type="filepath",
                        interactive=True,
                    )
                    import_file.change(
                        import_presets_button,
                        inputs=import_file,
                        outputs=[preset_dropdown],
                    )
                    presets_batch_refresh_button.click(
                        refresh_presets, outputs=preset_dropdown
                    )
                    with gr.Row():
                        preset_name_input = gr.Textbox(
                            label=i18n("Preset Name"),
                            placeholder=i18n("Enter preset name"),
                        )
                        export_button = gr.Button(i18n("Export Preset"))
                pitch_batch = gr.Slider(
                    minimum=-24,
                    maximum=24,
                    step=1,
                    label=i18n("Pitch"),
                    info=i18n(
                        "Set the pitch of the audio, the higher the value, the higher the pitch."
                    ),
                    value=0,
                    interactive=True,
                )
                filter_radius_batch = gr.Slider(
                    minimum=0,
                    maximum=7,
                    label=i18n("Filter Radius"),
                    info=i18n(
                        "If the number is greater than or equal to three, employing median filtering on the collected tone results has the potential to decrease respiration."
                    ),
                    value=3,
                    step=1,
                    interactive=True,
                )
                index_rate_batch = gr.Slider(
                    minimum=0,
                    maximum=1,
                    label=i18n("Search Feature Ratio"),
                    info=i18n(
                        "Influence exerted by the index file; a higher value corresponds to greater influence. However, opting for lower values can help mitigate artifacts present in the audio."
                    ),
                    value=0.75,
                    interactive=True,
                )
                rms_mix_rate_batch = gr.Slider(
                    minimum=0,
                    maximum=1,
                    label=i18n("Volume Envelope"),
                    info=i18n(
                        "Substitute or blend with the volume envelope of the output. The closer the ratio is to 1, the more the output envelope is employed."
                    ),
                    value=1,
                    interactive=True,
                )
                protect_batch = gr.Slider(
                    minimum=0,
                    maximum=0.5,
                    label=i18n("Protect Voiceless Consonants"),
                    info=i18n(
                        "Safeguard distinct consonants and breathing sounds to prevent electro-acoustic tearing and other artifacts. Pulling the parameter to its maximum value of 0.5 offers comprehensive protection. However, reducing this value might decrease the extent of protection while potentially mitigating the indexing effect."
                    ),
                    value=0.5,
                    interactive=True,
                )
                preset_dropdown.change(
                    update_sliders,
                    inputs=preset_dropdown,
                    outputs=[
                        pitch_batch,
                        filter_radius_batch,
                        index_rate_batch,
                        rms_mix_rate_batch,
                        protect_batch,
                    ],
                )
                export_button.click(
                    export_presets_button,
                    inputs=[
                        preset_name_input,
                        pitch,
                        filter_radius,
                        index_rate,
                        rms_mix_rate,
                        protect,
                    ],
                    outputs=[],
                )
                hop_length_batch = gr.Slider(
                    minimum=1,
                    maximum=512,
                    step=1,
                    label=i18n("Hop Length"),
                    info=i18n(
                        "Denotes the duration it takes for the system to transition to a significant pitch change. Smaller hop lengths require more time for inference but tend to yield higher pitch accuracy."
                    ),
                    visible=False,
                    value=128,
                    interactive=True,
                )
                f0_method_batch = gr.Radio(
                    label=i18n("Pitch extraction algorithm"),
                    info=i18n(
                        "Pitch extraction algorithm to use for the audio conversion. The default algorithm is rmvpe, which is recommended for most cases."
                    ),
                    choices=[
                        "crepe",
                        "crepe-tiny",
                        "rmvpe",
                        "fcpe",
                        "hybrid[rmvpe+fcpe]",
                    ],
                    value="rmvpe",
                    interactive=True,
                )
                embedder_model_batch = gr.Radio(
                    label=i18n("Embedder Model"),
                    info=i18n("Model used for learning speaker embedding."),
                    choices=[
                        "contentvec",
                        "chinese-hubert-base",
                        "japanese-hubert-base",
                        "korean-hubert-base",
                        "custom",
                    ],
                    value="contentvec",
                    interactive=True,
                )
                f0_file_batch = gr.File(
                    label=i18n(
                        "The f0 curve represents the variations in the base frequency of a voice over time, showing how pitch rises and falls."
                    ),
                    visible=True,
                )
                with gr.Column(visible=False) as embedder_custom_batch:
                    with gr.Accordion(i18n("Custom Embedder"), open=True):
                        with gr.Row():
                            embedder_model_custom_batch = gr.Dropdown(
                                label=i18n("Select Custom Embedder"),
                                choices=refresh_embedders_folders(),
                                interactive=True,
                                allow_custom_value=True,
                            )
                            refresh_embedders_button_batch = gr.Button(
                                i18n("Refresh embedders")
                            )
                        folder_name_input_batch = gr.Textbox(
                            label=i18n("Folder Name"), interactive=True
                        )
                        with gr.Row():
                            bin_file_upload_batch = gr.File(
                                label=i18n("Upload .bin"),
                                type="filepath",
                                interactive=True,
                            )
                            config_file_upload_batch = gr.File(
                                label=i18n("Upload .json"),
                                type="filepath",
                                interactive=True,
                            )
                        move_files_button_batch = gr.Button(
                            i18n("Move files to custom embedder folder")
                        )

        convert_button2 = gr.Button(i18n("Convert"))
        stop_button = gr.Button(i18n("Stop convert"), visible=False)
        stop_button.click(fn=stop_infer, inputs=[], outputs=[])

        with gr.Row():
            vc_output3 = gr.Textbox(
                label=i18n("Output Information"),
                info=i18n("The output information will be displayed here."),
            )

    def toggle_visible(checkbox):
        return {"visible": checkbox, "__type__": "update"}

    def toggle_visible_hop_length(f0_method):
        if f0_method == "crepe" or f0_method == "crepe-tiny":
            return {"visible": True, "__type__": "update"}
        return {"visible": False, "__type__": "update"}

    def toggle_visible_embedder_custom(embedder_model):
        if embedder_model == "custom":
            return {"visible": True, "__type__": "update"}
        return {"visible": False, "__type__": "update"}

    def enable_stop_convert_button():
        return {"visible": False, "__type__": "update"}, {
            "visible": True,
            "__type__": "update",
        }

    def disable_stop_convert_button():
        return {"visible": True, "__type__": "update"}, {
            "visible": False,
            "__type__": "update",
        }

    def toggle_visible_formant_shifting(checkbox):
        if checkbox:
            return (
                gr.update(visible=True),
                gr.update(visible=True),
                gr.update(visible=True),
                gr.update(visible=True),
            )
        else:
            return (
                gr.update(visible=False),
                gr.update(visible=False),
                gr.update(visible=False),
                gr.update(visible=False),
            )

    def update_visibility(checkbox, count):
        return [gr.update(visible=checkbox) for _ in range(count)]

    def post_process_visible(checkbox):
        return update_visibility(checkbox, 11)

    def reverb_visible(checkbox):
        return update_visibility(checkbox, 6)

    def limiter_visible(checkbox):
        return update_visibility(checkbox, 2)

    def chorus_visible(checkbox):
        return update_visibility(checkbox, 6)

    def bitcrush_visible(checkbox):
        return update_visibility(checkbox, 1)

    def compress_visible(checkbox):
        return update_visibility(checkbox, 4)

    def delay_visible(checkbox):
        return update_visibility(checkbox, 3)

    clean_audio.change(
        fn=toggle_visible,
        inputs=[clean_audio],
        outputs=[clean_strength],
    )
    formant_shifting.change(
        fn=toggle_visible_formant_shifting,
        inputs=[formant_shifting],
        outputs=[
            formant_preset,
            formant_refresh_button,
            formant_qfrency,
            formant_timbre,
        ],
    )
    formant_shifting_batch.change(
        fn=toggle_visible_formant_shifting,
        inputs=[formant_shifting],
        outputs=[
            formant_preset_batch,
            formant_refresh_button_batch,
            formant_qfrency_batch,
            formant_timbre_batch,
        ],
    )
    formant_refresh_button.click(
        fn=refresh_formant,
        inputs=[],
        outputs=[formant_preset],
    )
    formant_preset.change(
        fn=update_sliders_formant,
        inputs=[formant_preset],
        outputs=[
            formant_qfrency,
            formant_timbre,
        ],
    )
    formant_preset_batch.change(
        fn=update_sliders_formant,
        inputs=[formant_preset_batch],
        outputs=[
            formant_qfrency,
            formant_timbre,
        ],
    )
    post_process.change(
        fn=post_process_visible,
        inputs=[post_process],
        outputs=[
            reverb,
            pitch_shift,
            limiter,
            gain,
            distortion,
            chorus,
            bitcrush,
            clipping,
            compressor,
            delay,
            clean_audio,
        ],
    )

    reverb.change(
        fn=reverb_visible,
        inputs=[reverb],
        outputs=[
            reverb_room_size,
            reverb_damping,
            reverb_wet_gain,
            reverb_dry_gain,
            reverb_width,
            reverb_freeze_mode,
        ],
    )
    pitch_shift.change(
        fn=toggle_visible,
        inputs=[pitch_shift],
        outputs=[pitch_shift_semitones],
    )
    limiter.change(
        fn=limiter_visible,
        inputs=[limiter],
        outputs=[limiter_threshold, limiter_release_time],
    )
    gain.change(
        fn=toggle_visible,
        inputs=[gain],
        outputs=[gain_db],
    )
    distortion.change(
        fn=toggle_visible,
        inputs=[distortion],
        outputs=[distortion_gain],
    )
    chorus.change(
        fn=chorus_visible,
        inputs=[chorus],
        outputs=[
            chorus_rate,
            chorus_depth,
            chorus_center_delay,
            chorus_feedback,
            chorus_mix,
        ],
    )
    bitcrush.change(
        fn=bitcrush_visible,
        inputs=[bitcrush],
        outputs=[bitcrush_bit_depth],
    )
    clipping.change(
        fn=toggle_visible,
        inputs=[clipping],
        outputs=[clipping_threshold],
    )
    compressor.change(
        fn=compress_visible,
        inputs=[compressor],
        outputs=[
            compressor_threshold,
            compressor_ratio,
            compressor_attack,
            compressor_release,
        ],
    )
    delay.change(
        fn=delay_visible,
        inputs=[delay],
        outputs=[delay_seconds, delay_feedback, delay_mix],
    )
    post_process_batch.change(
        fn=post_process_visible,
        inputs=[post_process_batch],
        outputs=[
            reverb_batch,
            pitch_shift_batch,
            limiter_batch,
            gain_batch,
            distortion_batch,
            chorus_batch,
            bitcrush_batch,
            clipping_batch,
            compressor_batch,
            delay_batch,
            clean_audio_batch,
        ],
    )

    reverb_batch.change(
        fn=reverb_visible,
        inputs=[reverb_batch],
        outputs=[
            reverb_room_size_batch,
            reverb_damping_batch,
            reverb_wet_gain_batch,
            reverb_dry_gain_batch,
            reverb_width_batch,
            reverb_freeze_mode_batch,
        ],
    )
    pitch_shift_batch.change(
        fn=toggle_visible,
        inputs=[pitch_shift_batch],
        outputs=[pitch_shift_semitones_batch],
    )
    limiter_batch.change(
        fn=limiter_visible,
        inputs=[limiter_batch],
        outputs=[limiter_threshold_batch, limiter_release_time_batch],
    )
    gain_batch.change(
        fn=toggle_visible,
        inputs=[gain_batch],
        outputs=[gain_db_batch],
    )
    distortion_batch.change(
        fn=toggle_visible,
        inputs=[distortion_batch],
        outputs=[distortion_gain_batch],
    )
    chorus_batch.change(
        fn=chorus_visible,
        inputs=[chorus_batch],
        outputs=[
            chorus_rate_batch,
            chorus_depth_batch,
            chorus_center_delay_batch,
            chorus_feedback_batch,
            chorus_mix_batch,
        ],
    )
    bitcrush_batch.change(
        fn=bitcrush_visible,
        inputs=[bitcrush_batch],
        outputs=[bitcrush_bit_depth_batch],
    )
    clipping_batch.change(
        fn=toggle_visible,
        inputs=[clipping_batch],
        outputs=[clipping_threshold_batch],
    )
    compressor_batch.change(
        fn=compress_visible,
        inputs=[compressor_batch],
        outputs=[
            compressor_threshold_batch,
            compressor_ratio_batch,
            compressor_attack_batch,
            compressor_release_batch,
        ],
    )
    delay_batch.change(
        fn=delay_visible,
        inputs=[delay_batch],
        outputs=[delay_seconds_batch, delay_feedback_batch, delay_mix_batch],
    )
    clean_audio_batch.change(
        fn=toggle_visible,
        inputs=[clean_audio_batch],
        outputs=[clean_strength_batch],
    )
    f0_method.change(
        fn=toggle_visible_hop_length,
        inputs=[f0_method],
        outputs=[hop_length],
    )
    f0_method_batch.change(
        fn=toggle_visible_hop_length,
        inputs=[f0_method_batch],
        outputs=[hop_length_batch],
    )
    refresh_button.click(
        fn=change_choices,
        inputs=[],
        outputs=[
            model_file,
            index_file,
            audio,
        ],
    )
    audio.change(
        fn=output_path_fn,
        inputs=[audio],
        outputs=[output_path],
    )
    upload_audio.upload(
        fn=save_to_wav2,
        inputs=[upload_audio],
        outputs=[audio, output_path],
    )
    upload_audio.stop_recording(
        fn=save_to_wav,
        inputs=[upload_audio],
        outputs=[audio, output_path],
    )
    clear_outputs_infer.click(
        fn=delete_outputs,
        inputs=[],
        outputs=[],
    )
    clear_outputs_batch.click(
        fn=delete_outputs,
        inputs=[],
        outputs=[],
    )
    embedder_model.change(
        fn=toggle_visible_embedder_custom,
        inputs=[embedder_model],
        outputs=[embedder_custom],
    )
    embedder_model_batch.change(
        fn=toggle_visible_embedder_custom,
        inputs=[embedder_model_batch],
        outputs=[embedder_custom_batch],
    )
    move_files_button.click(
        fn=create_folder_and_move_files,
        inputs=[folder_name_input, bin_file_upload, config_file_upload],
        outputs=[],
    )
    refresh_embedders_button.click(
        fn=lambda: gr.update(choices=refresh_embedders_folders()),
        inputs=[],
        outputs=[embedder_model_custom],
    )
    move_files_button_batch.click(
        fn=create_folder_and_move_files,
        inputs=[
            folder_name_input_batch,
            bin_file_upload_batch,
            config_file_upload_batch,
        ],
        outputs=[],
    )
    refresh_embedders_button_batch.click(
        fn=lambda: gr.update(choices=refresh_embedders_folders()),
        inputs=[],
        outputs=[embedder_model_custom_batch],
    )
    # Sliders variables
    reverb_sliders = [
        reverb_room_size,
        reverb_damping,
        reverb_wet_gain,
        reverb_dry_gain,
        reverb_width,
        reverb_freeze_mode,
    ]
    pitch_shift_sliders = [pitch_shift_semitones]
    limiter_sliders = [limiter_threshold, limiter_release_time]
    gain_sliders = [gain_db]
    distortion_sliders = [distortion_gain]
    chorus_sliders = [
        chorus_rate,
        chorus_depth,
        chorus_center_delay,
        chorus_feedback,
        chorus_mix,
    ]
    bitcrush_sliders = [bitcrush_bit_depth]
    clipping_sliders = [clipping_threshold]
    compressor_sliders = [
        compressor_threshold,
        compressor_ratio,
        compressor_attack,
        compressor_release,
    ]
    delay_sliders = [delay_seconds, delay_feedback, delay_mix]
    sliders = [
        *reverb_sliders,
        *pitch_shift_sliders,
        *limiter_sliders,
        *gain_sliders,
        *distortion_sliders,
        *chorus_sliders,
        *bitcrush_sliders,
        *clipping_sliders,
        *compressor_sliders,
        *delay_sliders,
    ]
    convert_button1.click(
        fn=run_infer_script,
        inputs=[
            pitch,
            filter_radius,
            index_rate,
            rms_mix_rate,
            protect,
            hop_length,
            f0_method,
            audio,
            output_path,
            model_file,
            index_file,
            split_audio,
            autotune,
            clean_audio,
            clean_strength,
            export_format,
            upscale_audio,
            f0_file,
            embedder_model,
            embedder_model_custom,
            formant_shifting,
            formant_qfrency,
            formant_timbre,
            post_process,
            reverb,
            pitch_shift,
            limiter,
            gain,
            distortion,
            chorus,
            bitcrush,
            clipping,
            compressor,
            delay,
            *sliders,
        ],
        outputs=[vc_output1, vc_output2],
    )
    # Batch sliders variables
    reverb_sliders_batch = [
        reverb_room_size_batch,
        reverb_damping_batch,
        reverb_wet_gain_batch,
        reverb_dry_gain_batch,
        reverb_width_batch,
        reverb_freeze_mode_batch,
    ]
    pitch_shift_sliders_batch = [pitch_shift_semitones_batch]
    limiter_sliders_batch = [limiter_threshold_batch, limiter_release_time_batch]
    gain_sliders_batch = [gain_db_batch]
    distortion_sliders_batch = [distortion_gain_batch]
    chorus_sliders_batch = [
        chorus_rate_batch,
        chorus_depth_batch,
        chorus_center_delay_batch,
        chorus_feedback_batch,
        chorus_mix_batch,
    ]
    bitcrush_sliders_batch = [bitcrush_bit_depth_batch]
    clipping_sliders_batch = [clipping_threshold_batch]
    compressor_sliders_batch = [
        compressor_threshold_batch,
        compressor_ratio_batch,
        compressor_attack_batch,
        compressor_release_batch,
    ]
    delay_sliders_batch = [delay_seconds_batch, delay_feedback_batch, delay_mix_batch]
    sliders_batch = [
        *reverb_sliders_batch,
        *pitch_shift_sliders_batch,
        *limiter_sliders_batch,
        *gain_sliders_batch,
        *distortion_sliders_batch,
        *chorus_sliders_batch,
        *bitcrush_sliders_batch,
        *clipping_sliders_batch,
        *compressor_sliders_batch,
        *delay_sliders_batch,
    ]
    convert_button2.click(
        fn=run_batch_infer_script,
        inputs=[
            pitch_batch,
            filter_radius_batch,
            index_rate_batch,
            rms_mix_rate_batch,
            protect_batch,
            hop_length_batch,
            f0_method_batch,
            input_folder_batch,
            output_folder_batch,
            model_file,
            index_file,
            split_audio_batch,
            autotune_batch,
            clean_audio_batch,
            clean_strength_batch,
            export_format_batch,
            upscale_audio_batch,
            f0_file_batch,
            embedder_model_batch,
            embedder_model_custom_batch,
            formant_shifting_batch,
            formant_qfrency_batch,
            formant_timbre_batch,
            post_process_batch,
            reverb_batch,
            pitch_shift_batch,
            limiter_batch,
            gain_batch,
            distortion_batch,
            chorus_batch,
            bitcrush_batch,
            clipping_batch,
            compressor_batch,
            delay_batch,
            *sliders_batch,
        ],
        outputs=[vc_output3],
    )
    convert_button2.click(
        fn=enable_stop_convert_button,
        inputs=[],
        outputs=[convert_button2, stop_button],
    )
    stop_button.click(
        fn=disable_stop_convert_button,
        inputs=[],
        outputs=[convert_button2, stop_button],
    )
=======
import os, sys
import gradio as gr
import regex as re
import shutil
import datetime
import json
import torch

from core import (
    run_infer_script,
    run_batch_infer_script,
)

from assets.i18n.i18n import I18nAuto

from rvc.lib.utils import format_title
from tabs.settings.restart import stop_infer

i18n = I18nAuto()

now_dir = os.getcwd()
sys.path.append(now_dir)

model_root = os.path.join(now_dir, "logs")
audio_root = os.path.join(now_dir, "assets", "audios")
custom_embedder_root = os.path.join(
    now_dir, "rvc", "models", "embedders", "embedders_custom"
)

PRESETS_DIR = os.path.join(now_dir, "assets", "presets")
FORMANTSHIFT_DIR = os.path.join(now_dir, "assets", "formant_shift")

os.makedirs(custom_embedder_root, exist_ok=True)

custom_embedder_root_relative = os.path.relpath(custom_embedder_root, now_dir)
model_root_relative = os.path.relpath(model_root, now_dir)
audio_root_relative = os.path.relpath(audio_root, now_dir)

sup_audioext = {
    "wav",
    "mp3",
    "flac",
    "ogg",
    "opus",
    "m4a",
    "mp4",
    "aac",
    "alac",
    "wma",
    "aiff",
    "webm",
    "ac3",
}

names = [
    os.path.join(root, file)
    for root, _, files in os.walk(model_root_relative, topdown=False)
    for file in files
    if (
        file.endswith((".pth", ".onnx"))
        and not (file.startswith("G_") or file.startswith("D_"))
    )
]

indexes_list = [
    os.path.join(root, name)
    for root, _, files in os.walk(model_root_relative, topdown=False)
    for name in files
    if name.endswith(".index") and "trained" not in name
]

audio_paths = [
    os.path.join(root, name)
    for root, _, files in os.walk(audio_root_relative, topdown=False)
    for name in files
    if name.endswith(tuple(sup_audioext))
    and root == audio_root_relative
    and "_output" not in name
]

custom_embedders = [
    os.path.join(dirpath, dirname)
    for dirpath, dirnames, _ in os.walk(custom_embedder_root_relative)
    for dirname in dirnames
]


def update_sliders(preset):
    with open(
        os.path.join(PRESETS_DIR, f"{preset}.json"), "r", encoding="utf-8"
    ) as json_file:
        values = json.load(json_file)
    return (
        values["pitch"],
        values["filter_radius"],
        values["index_rate"],
        values["rms_mix_rate"],
        values["protect"],
    )


def update_sliders_formant(preset):
    with open(
        os.path.join(FORMANTSHIFT_DIR, f"{preset}.json"), "r", encoding="utf-8"
    ) as json_file:
        values = json.load(json_file)
    return (
        values["formant_qfrency"],
        values["formant_timbre"],
    )


def export_presets(presets, file_path):
    with open(file_path, "w", encoding="utf-8") as json_file:
        json.dump(presets, json_file, ensure_ascii=False, indent=4)


def import_presets(file_path):
    with open(file_path, "r", encoding="utf-8") as json_file:
        presets = json.load(json_file)
    return presets


def get_presets_data(pitch, filter_radius, index_rate, rms_mix_rate, protect):
    return {
        "pitch": pitch,
        "filter_radius": filter_radius,
        "index_rate": index_rate,
        "rms_mix_rate": rms_mix_rate,
        "protect": protect,
    }


def export_presets_button(
    preset_name, pitch, filter_radius, index_rate, rms_mix_rate, protect
):
    if preset_name:
        file_path = os.path.join(PRESETS_DIR, f"{preset_name}.json")
        presets_data = get_presets_data(
            pitch, filter_radius, index_rate, rms_mix_rate, protect
        )
        with open(file_path, "w", encoding="utf-8") as json_file:
            json.dump(presets_data, json_file, ensure_ascii=False, indent=4)
        return "Export successful"
    return "Export cancelled"


def import_presets_button(file_path):
    if file_path:
        imported_presets = import_presets(file_path.name)
        return (
            list(imported_presets.keys()),
            imported_presets,
            "Presets imported successfully!",
        )
    return [], {}, "No file selected for import."


def list_json_files(directory):
    return [f.rsplit(".", 1)[0] for f in os.listdir(directory) if f.endswith(".json")]


def refresh_presets():
    json_files = list_json_files(PRESETS_DIR)
    return gr.update(choices=json_files)


def output_path_fn(input_audio_path):
    original_name_without_extension = os.path.basename(input_audio_path).rsplit(".", 1)[
        0
    ]
    new_name = original_name_without_extension + "_output.wav"
    output_path = os.path.join(os.path.dirname(input_audio_path), new_name)
    return output_path


def change_choices(model):
    if model:
        speakers = get_speakers_id(model)
    else:
        speakers = 0
    names = [
        os.path.join(root, file)
        for root, _, files in os.walk(model_root_relative, topdown=False)
        for file in files
        if (
            file.endswith((".pth", ".onnx"))
            and not (file.startswith("G_") or file.startswith("D_"))
        )
    ]

    indexes_list = [
        os.path.join(root, name)
        for root, _, files in os.walk(model_root_relative, topdown=False)
        for name in files
        if name.endswith(".index") and "trained" not in name
    ]

    audio_paths = [
        os.path.join(root, name)
        for root, _, files in os.walk(audio_root_relative, topdown=False)
        for name in files
        if name.endswith(tuple(sup_audioext))
        and root == audio_root_relative
        and "_output" not in name
    ]

    return (
        {"choices": sorted(names), "__type__": "update"},
        {"choices": sorted(indexes_list), "__type__": "update"},
        {"choices": sorted(audio_paths), "__type__": "update"},
        {
            "choices": (
                sorted(speakers)
                if speakers is not None and isinstance(speakers, (list, tuple))
                else []
            ),
            "__type__": "update",
        },
    )


def get_indexes():
    indexes_list = [
        os.path.join(dirpath, filename)
        for dirpath, _, filenames in os.walk(model_root_relative)
        for filename in filenames
        if filename.endswith(".index") and "trained" not in filename
    ]

    return indexes_list if indexes_list else ""


def save_to_wav(record_button):
    if record_button is None:
        pass
    else:
        path_to_file = record_button
        new_name = datetime.datetime.now().strftime("%Y-%m-%d_%H-%M-%S") + ".wav"
        target_path = os.path.join(audio_root_relative, os.path.basename(new_name))

        shutil.move(path_to_file, target_path)
        return target_path, output_path_fn(target_path)


def save_to_wav2(upload_audio):
    file_path = upload_audio
    formated_name = format_title(os.path.basename(file_path))
    target_path = os.path.join(audio_root_relative, formated_name)

    if os.path.exists(target_path):
        os.remove(target_path)

    shutil.copy(file_path, target_path)
    return target_path, output_path_fn(target_path)


def delete_outputs():
    gr.Info(f"Outputs cleared!")
    for root, _, files in os.walk(audio_root_relative, topdown=False):
        for name in files:
            if name.endswith(tuple(sup_audioext)) and name.__contains__("_output"):
                os.remove(os.path.join(root, name))


def match_index(model_file_value):
    if model_file_value:
        model_folder = os.path.dirname(model_file_value)
        model_name = os.path.basename(model_file_value)
        index_files = get_indexes()
        pattern = r"^(.*?)_"
        match = re.match(pattern, model_name)
        for index_file in index_files:
            if os.path.dirname(index_file) == model_folder:
                return index_file
            elif match and match.group(1) in os.path.basename(index_file):
                return index_file
            elif model_name in os.path.basename(index_file):
                return index_file
    return ""


def create_folder_and_move_files(folder_name, bin_file, config_file):
    if not folder_name:
        return "Folder name must not be empty."

    folder_name = os.path.join(custom_embedder_root, folder_name)
    os.makedirs(folder_name, exist_ok=True)

    if bin_file:
        bin_file_path = os.path.join(folder_name, os.path.basename(bin_file))
        shutil.copy(bin_file, bin_file_path)

    if config_file:
        config_file_path = os.path.join(folder_name, os.path.basename(config_file))
        shutil.copy(config_file, config_file_path)

    return f"Files moved to folder {folder_name}"


def refresh_formant():
    json_files = list_json_files(FORMANTSHIFT_DIR)
    return gr.update(choices=json_files)


def refresh_embedders_folders():
    custom_embedders = [
        os.path.join(dirpath, dirname)
        for dirpath, dirnames, _ in os.walk(custom_embedder_root_relative)
        for dirname in dirnames
    ]
    return custom_embedders


def get_speakers_id(model):
    if model:
        model_data = torch.load(model, map_location="cpu")
        speakers_id = model_data.get("speakers_id", 0)
        if speakers_id:
            return list(range(speakers_id))
        else:
            return [0]


# Inference tab
def inference_tab():
    default_weight = names[0] if names else None
    with gr.Column():
        with gr.Row():
            model_file = gr.Dropdown(
                label=i18n("Voice Model"),
                info=i18n("Select the voice model to use for the conversion."),
                choices=sorted(names, key=lambda path: os.path.getsize(path)),
                interactive=True,
                value=default_weight,
                allow_custom_value=True,
            )

            index_file = gr.Dropdown(
                label=i18n("Index File"),
                info=i18n("Select the index file to use for the conversion."),
                choices=get_indexes(),
                value=match_index(default_weight) if default_weight else "",
                interactive=True,
                allow_custom_value=True,
            )
        with gr.Row():
            unload_button = gr.Button(i18n("Unload Voice"))
            refresh_button = gr.Button(i18n("Refresh"))

            unload_button.click(
                fn=lambda: (
                    {"value": "", "__type__": "update"},
                    {"value": "", "__type__": "update"},
                ),
                inputs=[],
                outputs=[model_file, index_file],
            )

            model_file.select(
                fn=lambda model_file_value: match_index(model_file_value),
                inputs=[model_file],
                outputs=[index_file],
            )

    # Single inference tab
    with gr.Tab(i18n("Single")):
        with gr.Column():
            upload_audio = gr.Audio(
                label=i18n("Upload Audio"), type="filepath", editable=False
            )
            with gr.Row():
                audio = gr.Dropdown(
                    label=i18n("Select Audio"),
                    info=i18n("Select the audio to convert."),
                    choices=sorted(audio_paths),
                    value=audio_paths[0] if audio_paths else "",
                    interactive=True,
                    allow_custom_value=True,
                )

        with gr.Accordion(i18n("Advanced Settings"), open=False):
            with gr.Column():
                clear_outputs_infer = gr.Button(
                    i18n("Clear Outputs (Deletes all audios in assets/audios)")
                )
                output_path = gr.Textbox(
                    label=i18n("Output Path"),
                    placeholder=i18n("Enter output path"),
                    info=i18n(
                        "The path where the output audio will be saved, by default in assets/audios/output.wav"
                    ),
                    value=(
                        output_path_fn(audio_paths[0])
                        if audio_paths
                        else os.path.join(now_dir, "assets", "audios", "output.wav")
                    ),
                    interactive=True,
                )
                export_format = gr.Radio(
                    label=i18n("Export Format"),
                    info=i18n("Select the format to export the audio."),
                    choices=["WAV", "MP3", "FLAC", "OGG", "M4A"],
                    value="WAV",
                    interactive=True,
                )
                sid = gr.Dropdown(
                    label=i18n("Speaker ID"),
                    info=i18n("Select the speaker ID to use for the conversion."),
                    choices=get_speakers_id(model_file.value),
                    value=0,
                    interactive=True,
                )
                split_audio = gr.Checkbox(
                    label=i18n("Split Audio"),
                    info=i18n(
                        "Split the audio into chunks for inference to obtain better results in some cases."
                    ),
                    visible=True,
                    value=False,
                    interactive=True,
                )
                autotune = gr.Checkbox(
                    label=i18n("Autotune"),
                    info=i18n(
                        "Apply a soft autotune to your inferences, recommended for singing conversions."
                    ),
                    visible=True,
                    value=False,
                    interactive=True,
                )
                clean_audio = gr.Checkbox(
                    label=i18n("Clean Audio"),
                    info=i18n(
                        "Clean your audio output using noise detection algorithms, recommended for speaking audios."
                    ),
                    visible=True,
                    value=False,
                    interactive=True,
                )
                clean_strength = gr.Slider(
                    minimum=0,
                    maximum=1,
                    label=i18n("Clean Strength"),
                    info=i18n(
                        "Set the clean-up level to the audio you want, the more you increase it the more it will clean up, but it is possible that the audio will be more compressed."
                    ),
                    visible=False,
                    value=0.5,
                    interactive=True,
                )
                upscale_audio = gr.Checkbox(
                    label=i18n("Upscale Audio"),
                    info=i18n(
                        "Upscale the audio to a higher quality, recommended for low-quality audios. (It could take longer to process the audio)"
                    ),
                    visible=True,
                    value=False,
                    interactive=True,
                )
                formant_shifting = gr.Checkbox(
                    label=i18n("Formant Shifting"),
                    info=i18n(
                        "Enable formant shifting. Used for male to female and vice-versa convertions."
                    ),
                    value=False,
                    visible=True,
                    interactive=True,
                )
                with gr.Row(visible=False) as formant_row:
                    formant_preset = gr.Dropdown(
                        label=i18n("Browse presets for formanting"),
                        info=i18n(
                            "Presets are located in /assets/formant_shift folder"
                        ),
                        choices=list_json_files(FORMANTSHIFT_DIR),
                        visible=False,
                        interactive=True,
                    )
                    formant_refresh_button = gr.Button(
                        value="Refresh",
                        visible=False,
                    )
                formant_qfrency = gr.Slider(
                    value=1.0,
                    info=i18n("Default value is 1.0"),
                    label=i18n("Quefrency for formant shifting"),
                    minimum=0.0,
                    maximum=16.0,
                    step=0.1,
                    visible=False,
                    interactive=True,
                )
                formant_timbre = gr.Slider(
                    value=1.0,
                    info=i18n("Default value is 1.0"),
                    label=i18n("Timbre for formant shifting"),
                    minimum=0.0,
                    maximum=16.0,
                    step=0.1,
                    visible=False,
                    interactive=True,
                )
                post_process = gr.Checkbox(
                    label=i18n("Post-Process"),
                    info=i18n("Post-process the audio to apply effects to the output."),
                    value=False,
                    interactive=True,
                )
                reverb = gr.Checkbox(
                    label=i18n("Reverb"),
                    info=i18n("Apply reverb to the audio."),
                    value=False,
                    interactive=True,
                    visible=False,
                )
                reverb_room_size = gr.Slider(
                    minimum=0,
                    maximum=1,
                    label=i18n("Reverb Room Size"),
                    info=i18n("Set the room size of the reverb."),
                    value=0.5,
                    interactive=True,
                    visible=False,
                )

                reverb_damping = gr.Slider(
                    minimum=0,
                    maximum=1,
                    label=i18n("Reverb Damping"),
                    info=i18n("Set the damping of the reverb."),
                    value=0.5,
                    interactive=True,
                    visible=False,
                )

                reverb_wet_gain = gr.Slider(
                    minimum=0,
                    maximum=1,
                    label=i18n("Reverb Wet Gain"),
                    info=i18n("Set the wet gain of the reverb."),
                    value=0.33,
                    interactive=True,
                    visible=False,
                )

                reverb_dry_gain = gr.Slider(
                    minimum=0,
                    maximum=1,
                    label=i18n("Reverb Dry Gain"),
                    info=i18n("Set the dry gain of the reverb."),
                    value=0.4,
                    interactive=True,
                    visible=False,
                )

                reverb_width = gr.Slider(
                    minimum=0,
                    maximum=1,
                    label=i18n("Reverb Width"),
                    info=i18n("Set the width of the reverb."),
                    value=1.0,
                    interactive=True,
                    visible=False,
                )

                reverb_freeze_mode = gr.Slider(
                    minimum=0,
                    maximum=1,
                    label=i18n("Reverb Freeze Mode"),
                    info=i18n("Set the freeze mode of the reverb."),
                    value=0.0,
                    interactive=True,
                    visible=False,
                )
                pitch_shift = gr.Checkbox(
                    label=i18n("Pitch Shift"),
                    info=i18n("Apply pitch shift to the audio."),
                    value=False,
                    interactive=True,
                    visible=False,
                )
                pitch_shift_semitones = gr.Slider(
                    minimum=-12,
                    maximum=12,
                    label=i18n("Pitch Shift Semitones"),
                    info=i18n("Set the pitch shift semitones."),
                    value=0,
                    interactive=True,
                    visible=False,
                )
                limiter = gr.Checkbox(
                    label=i18n("Limiter"),
                    info=i18n("Apply limiter to the audio."),
                    value=False,
                    interactive=True,
                    visible=False,
                )
                limiter_threshold = gr.Slider(
                    minimum=-60,
                    maximum=0,
                    label=i18n("Limiter Threshold dB"),
                    info=i18n("Set the limiter threshold dB."),
                    value=-6,
                    interactive=True,
                    visible=False,
                )

                limiter_release_time = gr.Slider(
                    minimum=0.01,
                    maximum=1,
                    label=i18n("Limiter Release Time"),
                    info=i18n("Set the limiter release time."),
                    value=0.05,
                    interactive=True,
                    visible=False,
                )
                gain = gr.Checkbox(
                    label=i18n("Gain"),
                    info=i18n("Apply gain to the audio."),
                    value=False,
                    interactive=True,
                    visible=False,
                )
                gain_db = gr.Slider(
                    minimum=-60,
                    maximum=60,
                    label=i18n("Gain dB"),
                    info=i18n("Set the gain dB."),
                    value=0,
                    interactive=True,
                    visible=False,
                )
                distortion = gr.Checkbox(
                    label=i18n("Distortion"),
                    info=i18n("Apply distortion to the audio."),
                    value=False,
                    interactive=True,
                    visible=False,
                )
                distortion_gain = gr.Slider(
                    minimum=-60,
                    maximum=60,
                    label=i18n("Distortion Gain"),
                    info=i18n("Set the distortion gain."),
                    value=25,
                    interactive=True,
                    visible=False,
                )
                chorus = gr.Checkbox(
                    label=i18n("chorus"),
                    info=i18n("Apply chorus to the audio."),
                    value=False,
                    interactive=True,
                    visible=False,
                )
                chorus_rate = gr.Slider(
                    minimum=0,
                    maximum=100,
                    label=i18n("Chorus Rate Hz"),
                    info=i18n("Set the chorus rate Hz."),
                    value=1.0,
                    interactive=True,
                    visible=False,
                )

                chorus_depth = gr.Slider(
                    minimum=0,
                    maximum=1,
                    label=i18n("chorus Depth"),
                    info=i18n("Set the chorus depth."),
                    value=0.25,
                    interactive=True,
                    visible=False,
                )

                chorus_center_delay = gr.Slider(
                    minimum=7,
                    maximum=8,
                    label=i18n("chorus Center Delay ms"),
                    info=i18n("Set the chorus center delay ms."),
                    value=7,
                    interactive=True,
                    visible=False,
                )

                chorus_feedback = gr.Slider(
                    minimum=0,
                    maximum=1,
                    label=i18n("chorus Feedback"),
                    info=i18n("Set the chorus feedback."),
                    value=0.0,
                    interactive=True,
                    visible=False,
                )

                chorus_mix = gr.Slider(
                    minimum=0,
                    maximum=1,
                    label=i18n("Chorus Mix"),
                    info=i18n("Set the chorus mix."),
                    value=0.5,
                    interactive=True,
                    visible=False,
                )
                bitcrush = gr.Checkbox(
                    label=i18n("Bitcrush"),
                    info=i18n("Apply bitcrush to the audio."),
                    value=False,
                    interactive=True,
                    visible=False,
                )
                bitcrush_bit_depth = gr.Slider(
                    minimum=1,
                    maximum=32,
                    label=i18n("Bitcrush Bit Depth"),
                    info=i18n("Set the bitcrush bit depth."),
                    value=8,
                    interactive=True,
                    visible=False,
                )
                clipping = gr.Checkbox(
                    label=i18n("Clipping"),
                    info=i18n("Apply clipping to the audio."),
                    value=False,
                    interactive=True,
                    visible=False,
                )
                clipping_threshold = gr.Slider(
                    minimum=-60,
                    maximum=0,
                    label=i18n("Clipping Threshold"),
                    info=i18n("Set the clipping threshold."),
                    value=-6,
                    interactive=True,
                    visible=False,
                )
                compressor = gr.Checkbox(
                    label=i18n("Compressor"),
                    info=i18n("Apply compressor to the audio."),
                    value=False,
                    interactive=True,
                    visible=False,
                )
                compressor_threshold = gr.Slider(
                    minimum=-60,
                    maximum=0,
                    label=i18n("Compressor Threshold dB"),
                    info=i18n("Set the compressor threshold dB."),
                    value=0,
                    interactive=True,
                    visible=False,
                )

                compressor_ratio = gr.Slider(
                    minimum=1,
                    maximum=20,
                    label=i18n("Compressor Ratio"),
                    info=i18n("Set the compressor ratio."),
                    value=1,
                    interactive=True,
                    visible=False,
                )

                compressor_attack = gr.Slider(
                    minimum=0.0,
                    maximum=100,
                    label=i18n("Compressor Attack ms"),
                    info=i18n("Set the compressor attack ms."),
                    value=1.0,
                    interactive=True,
                    visible=False,
                )

                compressor_release = gr.Slider(
                    minimum=0.01,
                    maximum=100,
                    label=i18n("Compressor Release ms"),
                    info=i18n("Set the compressor release ms."),
                    value=100,
                    interactive=True,
                    visible=False,
                )
                delay = gr.Checkbox(
                    label=i18n("Delay"),
                    info=i18n("Apply delay to the audio."),
                    value=False,
                    interactive=True,
                    visible=False,
                )
                delay_seconds = gr.Slider(
                    minimum=0.0,
                    maximum=5.0,
                    label=i18n("Delay Seconds"),
                    info=i18n("Set the delay seconds."),
                    value=0.5,
                    interactive=True,
                    visible=False,
                )

                delay_feedback = gr.Slider(
                    minimum=0.0,
                    maximum=1.0,
                    label=i18n("Delay Feedback"),
                    info=i18n("Set the delay feedback."),
                    value=0.0,
                    interactive=True,
                    visible=False,
                )

                delay_mix = gr.Slider(
                    minimum=0.0,
                    maximum=1.0,
                    label=i18n("Delay Mix"),
                    info=i18n("Set the delay mix."),
                    value=0.5,
                    interactive=True,
                    visible=False,
                )
                with gr.Accordion(i18n("Preset Settings"), open=False):
                    with gr.Row():
                        preset_dropdown = gr.Dropdown(
                            label=i18n("Select Custom Preset"),
                            choices=list_json_files(PRESETS_DIR),
                            interactive=True,
                        )
                        presets_refresh_button = gr.Button(i18n("Refresh Presets"))
                    import_file = gr.File(
                        label=i18n("Select file to import"),
                        file_count="single",
                        type="filepath",
                        interactive=True,
                    )
                    import_file.change(
                        import_presets_button,
                        inputs=import_file,
                        outputs=[preset_dropdown],
                    )
                    presets_refresh_button.click(
                        refresh_presets, outputs=preset_dropdown
                    )
                    with gr.Row():
                        preset_name_input = gr.Textbox(
                            label=i18n("Preset Name"),
                            placeholder=i18n("Enter preset name"),
                        )
                        export_button = gr.Button(i18n("Export Preset"))
                pitch = gr.Slider(
                    minimum=-24,
                    maximum=24,
                    step=1,
                    label=i18n("Pitch"),
                    info=i18n(
                        "Set the pitch of the audio, the higher the value, the higher the pitch."
                    ),
                    value=0,
                    interactive=True,
                )
                filter_radius = gr.Slider(
                    minimum=0,
                    maximum=7,
                    label=i18n("Filter Radius"),
                    info=i18n(
                        "If the number is greater than or equal to three, employing median filtering on the collected tone results has the potential to decrease respiration."
                    ),
                    value=3,
                    step=1,
                    interactive=True,
                )
                index_rate = gr.Slider(
                    minimum=0,
                    maximum=1,
                    label=i18n("Search Feature Ratio"),
                    info=i18n(
                        "Influence exerted by the index file; a higher value corresponds to greater influence. However, opting for lower values can help mitigate artifacts present in the audio."
                    ),
                    value=0.75,
                    interactive=True,
                )
                rms_mix_rate = gr.Slider(
                    minimum=0,
                    maximum=1,
                    label=i18n("Volume Envelope"),
                    info=i18n(
                        "Substitute or blend with the volume envelope of the output. The closer the ratio is to 1, the more the output envelope is employed."
                    ),
                    value=1,
                    interactive=True,
                )
                protect = gr.Slider(
                    minimum=0,
                    maximum=0.5,
                    label=i18n("Protect Voiceless Consonants"),
                    info=i18n(
                        "Safeguard distinct consonants and breathing sounds to prevent electro-acoustic tearing and other artifacts. Pulling the parameter to its maximum value of 0.5 offers comprehensive protection. However, reducing this value might decrease the extent of protection while potentially mitigating the indexing effect."
                    ),
                    value=0.5,
                    interactive=True,
                )
                preset_dropdown.change(
                    update_sliders,
                    inputs=preset_dropdown,
                    outputs=[
                        pitch,
                        filter_radius,
                        index_rate,
                        rms_mix_rate,
                        protect,
                    ],
                )
                export_button.click(
                    export_presets_button,
                    inputs=[
                        preset_name_input,
                        pitch,
                        filter_radius,
                        index_rate,
                        rms_mix_rate,
                        protect,
                    ],
                )
                hop_length = gr.Slider(
                    minimum=1,
                    maximum=512,
                    step=1,
                    label=i18n("Hop Length"),
                    info=i18n(
                        "Denotes the duration it takes for the system to transition to a significant pitch change. Smaller hop lengths require more time for inference but tend to yield higher pitch accuracy."
                    ),
                    visible=False,
                    value=128,
                    interactive=True,
                )
                f0_method = gr.Radio(
                    label=i18n("Pitch extraction algorithm"),
                    info=i18n(
                        "Pitch extraction algorithm to use for the audio conversion. The default algorithm is rmvpe, which is recommended for most cases."
                    ),
                    choices=[
                        "crepe",
                        "crepe-tiny",
                        "rmvpe",
                        "fcpe",
                        "hybrid[rmvpe+fcpe]",
                    ],
                    value="rmvpe",
                    interactive=True,
                )
                embedder_model = gr.Radio(
                    label=i18n("Embedder Model"),
                    info=i18n("Model used for learning speaker embedding."),
                    choices=[
                        "contentvec",
                        "chinese-hubert-base",
                        "japanese-hubert-base",
                        "korean-hubert-base",
                        "custom",
                    ],
                    value="contentvec",
                    interactive=True,
                )
                with gr.Column(visible=False) as embedder_custom:
                    with gr.Accordion(i18n("Custom Embedder"), open=True):
                        with gr.Row():
                            embedder_model_custom = gr.Dropdown(
                                label=i18n("Select Custom Embedder"),
                                choices=refresh_embedders_folders(),
                                interactive=True,
                                allow_custom_value=True,
                            )
                            refresh_embedders_button = gr.Button(
                                i18n("Refresh embedders")
                            )
                        folder_name_input = gr.Textbox(
                            label=i18n("Folder Name"), interactive=True
                        )
                        with gr.Row():
                            bin_file_upload = gr.File(
                                label=i18n("Upload .bin"),
                                type="filepath",
                                interactive=True,
                            )
                            config_file_upload = gr.File(
                                label=i18n("Upload .json"),
                                type="filepath",
                                interactive=True,
                            )
                        move_files_button = gr.Button(
                            i18n("Move files to custom embedder folder")
                        )

                f0_file = gr.File(
                    label=i18n(
                        "The f0 curve represents the variations in the base frequency of a voice over time, showing how pitch rises and falls."
                    ),
                    visible=True,
                )

        convert_button1 = gr.Button(i18n("Convert"))

        with gr.Row():
            vc_output1 = gr.Textbox(
                label=i18n("Output Information"),
                info=i18n("The output information will be displayed here."),
            )
            vc_output2 = gr.Audio(label=i18n("Export Audio"))

    # Batch inference tab
    with gr.Tab(i18n("Batch")):
        with gr.Row():
            with gr.Column():
                input_folder_batch = gr.Textbox(
                    label=i18n("Input Folder"),
                    info=i18n("Select the folder containing the audios to convert."),
                    placeholder=i18n("Enter input path"),
                    value=os.path.join(now_dir, "assets", "audios"),
                    interactive=True,
                )
                output_folder_batch = gr.Textbox(
                    label=i18n("Output Folder"),
                    info=i18n(
                        "Select the folder where the output audios will be saved."
                    ),
                    placeholder=i18n("Enter output path"),
                    value=os.path.join(now_dir, "assets", "audios"),
                    interactive=True,
                )
        with gr.Accordion(i18n("Advanced Settings"), open=False):
            with gr.Column():
                clear_outputs_batch = gr.Button(
                    i18n("Clear Outputs (Deletes all audios in assets/audios)")
                )
                export_format_batch = gr.Radio(
                    label=i18n("Export Format"),
                    info=i18n("Select the format to export the audio."),
                    choices=["WAV", "MP3", "FLAC", "OGG", "M4A"],
                    value="WAV",
                    interactive=True,
                )
                sid_batch = gr.Dropdown(
                    label=i18n("Speaker ID"),
                    info=i18n("Select the speaker ID to use for the conversion."),
                    choices=get_speakers_id(model_file.value),
                    value=0,
                    interactive=True,
                )
                split_audio_batch = gr.Checkbox(
                    label=i18n("Split Audio"),
                    info=i18n(
                        "Split the audio into chunks for inference to obtain better results in some cases."
                    ),
                    visible=True,
                    value=False,
                    interactive=True,
                )
                autotune_batch = gr.Checkbox(
                    label=i18n("Autotune"),
                    info=i18n(
                        "Apply a soft autotune to your inferences, recommended for singing conversions."
                    ),
                    visible=True,
                    value=False,
                    interactive=True,
                )
                clean_audio_batch = gr.Checkbox(
                    label=i18n("Clean Audio"),
                    info=i18n(
                        "Clean your audio output using noise detection algorithms, recommended for speaking audios."
                    ),
                    visible=True,
                    value=False,
                    interactive=True,
                )
                clean_strength_batch = gr.Slider(
                    minimum=0,
                    maximum=1,
                    label=i18n("Clean Strength"),
                    info=i18n(
                        "Set the clean-up level to the audio you want, the more you increase it the more it will clean up, but it is possible that the audio will be more compressed."
                    ),
                    visible=False,
                    value=0.5,
                    interactive=True,
                )
                upscale_audio_batch = gr.Checkbox(
                    label=i18n("Upscale Audio"),
                    info=i18n(
                        "Upscale the audio to a higher quality, recommended for low-quality audios. (It could take longer to process the audio)"
                    ),
                    visible=True,
                    value=False,
                    interactive=True,
                )
                formant_shifting_batch = gr.Checkbox(
                    label=i18n("Formant Shifting"),
                    info=i18n(
                        "Enable formant shifting. Used for male to female and vice-versa convertions."
                    ),
                    value=False,
                    visible=True,
                    interactive=True,
                )
                with gr.Row(visible=False) as formant_row_batch:
                    formant_preset_batch = gr.Dropdown(
                        label=i18n("Browse presets for formanting"),
                        info=i18n(
                            "Presets are located in /assets/formant_shift folder"
                        ),
                        choices=list_json_files(FORMANTSHIFT_DIR),
                        visible=False,
                        interactive=True,
                    )
                    formant_refresh_button_batch = gr.Button(
                        value="Refresh",
                        visible=False,
                        variant="primary",
                    )
                formant_qfrency_batch = gr.Slider(
                    value=1.0,
                    info=i18n("Default value is 1.0"),
                    label=i18n("Quefrency for formant shifting"),
                    minimum=0.0,
                    maximum=16.0,
                    step=0.1,
                    visible=False,
                    interactive=True,
                )
                formant_timbre_batch = gr.Slider(
                    value=1.0,
                    info=i18n("Default value is 1.0"),
                    label=i18n("Timbre for formant shifting"),
                    minimum=0.0,
                    maximum=16.0,
                    step=0.1,
                    visible=False,
                    interactive=True,
                )
                post_process_batch = gr.Checkbox(
                    label=i18n("Post-Process"),
                    info=i18n("Post-process the audio to apply effects to the output."),
                    value=False,
                    interactive=True,
                )
                reverb_batch = gr.Checkbox(
                    label=i18n("Reverb"),
                    info=i18n("Apply reverb to the audio."),
                    value=False,
                    interactive=True,
                    visible=False,
                )
                reverb_room_size_batch = gr.Slider(
                    minimum=0,
                    maximum=1,
                    label=i18n("Reverb Room Size"),
                    info=i18n("Set the room size of the reverb."),
                    value=0.5,
                    interactive=True,
                    visible=False,
                )

                reverb_damping_batch = gr.Slider(
                    minimum=0,
                    maximum=1,
                    label=i18n("Reverb Damping"),
                    info=i18n("Set the damping of the reverb."),
                    value=0.5,
                    interactive=True,
                    visible=False,
                )

                reverb_wet_gain_batch = gr.Slider(
                    minimum=0,
                    maximum=1,
                    label=i18n("Reverb Wet Gain"),
                    info=i18n("Set the wet gain of the reverb."),
                    value=0.33,
                    interactive=True,
                    visible=False,
                )

                reverb_dry_gain_batch = gr.Slider(
                    minimum=0,
                    maximum=1,
                    label=i18n("Reverb Dry Gain"),
                    info=i18n("Set the dry gain of the reverb."),
                    value=0.4,
                    interactive=True,
                    visible=False,
                )

                reverb_width_batch = gr.Slider(
                    minimum=0,
                    maximum=1,
                    label=i18n("Reverb Width"),
                    info=i18n("Set the width of the reverb."),
                    value=1.0,
                    interactive=True,
                    visible=False,
                )

                reverb_freeze_mode_batch = gr.Slider(
                    minimum=0,
                    maximum=1,
                    label=i18n("Reverb Freeze Mode"),
                    info=i18n("Set the freeze mode of the reverb."),
                    value=0.0,
                    interactive=True,
                    visible=False,
                )
                pitch_shift_batch = gr.Checkbox(
                    label=i18n("Pitch Shift"),
                    info=i18n("Apply pitch shift to the audio."),
                    value=False,
                    interactive=True,
                    visible=False,
                )
                pitch_shift_semitones_batch = gr.Slider(
                    minimum=-12,
                    maximum=12,
                    label=i18n("Pitch Shift Semitones"),
                    info=i18n("Set the pitch shift semitones."),
                    value=0,
                    interactive=True,
                    visible=False,
                )
                limiter_batch = gr.Checkbox(
                    label=i18n("Limiter"),
                    info=i18n("Apply limiter to the audio."),
                    value=False,
                    interactive=True,
                    visible=False,
                )
                limiter_threshold_batch = gr.Slider(
                    minimum=-60,
                    maximum=0,
                    label=i18n("Limiter Threshold dB"),
                    info=i18n("Set the limiter threshold dB."),
                    value=-6,
                    interactive=True,
                    visible=False,
                )

                limiter_release_time_batch = gr.Slider(
                    minimum=0.01,
                    maximum=1,
                    label=i18n("Limiter Release Time"),
                    info=i18n("Set the limiter release time."),
                    value=0.05,
                    interactive=True,
                    visible=False,
                )
                gain_batch = gr.Checkbox(
                    label=i18n("Gain"),
                    info=i18n("Apply gain to the audio."),
                    value=False,
                    interactive=True,
                    visible=False,
                )
                gain_db_batch = gr.Slider(
                    minimum=-60,
                    maximum=60,
                    label=i18n("Gain dB"),
                    info=i18n("Set the gain dB."),
                    value=0,
                    interactive=True,
                    visible=False,
                )
                distortion_batch = gr.Checkbox(
                    label=i18n("Distortion"),
                    info=i18n("Apply distortion to the audio."),
                    value=False,
                    interactive=True,
                    visible=False,
                )
                distortion_gain_batch = gr.Slider(
                    minimum=-60,
                    maximum=60,
                    label=i18n("Distortion Gain"),
                    info=i18n("Set the distortion gain."),
                    value=25,
                    interactive=True,
                    visible=False,
                )
                chorus_batch = gr.Checkbox(
                    label=i18n("chorus"),
                    info=i18n("Apply chorus to the audio."),
                    value=False,
                    interactive=True,
                    visible=False,
                )
                chorus_rate_batch = gr.Slider(
                    minimum=0,
                    maximum=100,
                    label=i18n("Chorus Rate Hz"),
                    info=i18n("Set the chorus rate Hz."),
                    value=1.0,
                    interactive=True,
                    visible=False,
                )

                chorus_depth_batch = gr.Slider(
                    minimum=0,
                    maximum=1,
                    label=i18n("chorus Depth"),
                    info=i18n("Set the chorus depth."),
                    value=0.25,
                    interactive=True,
                    visible=False,
                )

                chorus_center_delay_batch = gr.Slider(
                    minimum=7,
                    maximum=8,
                    label=i18n("chorus Center Delay ms"),
                    info=i18n("Set the chorus center delay ms."),
                    value=7,
                    interactive=True,
                    visible=False,
                )

                chorus_feedback_batch = gr.Slider(
                    minimum=0,
                    maximum=1,
                    label=i18n("chorus Feedback"),
                    info=i18n("Set the chorus feedback."),
                    value=0.0,
                    interactive=True,
                    visible=False,
                )

                chorus_mix_batch = gr.Slider(
                    minimum=0,
                    maximum=1,
                    label=i18n("Chorus Mix"),
                    info=i18n("Set the chorus mix."),
                    value=0.5,
                    interactive=True,
                    visible=False,
                )
                bitcrush_batch = gr.Checkbox(
                    label=i18n("Bitcrush"),
                    info=i18n("Apply bitcrush to the audio."),
                    value=False,
                    interactive=True,
                    visible=False,
                )
                bitcrush_bit_depth_batch = gr.Slider(
                    minimum=1,
                    maximum=32,
                    label=i18n("Bitcrush Bit Depth"),
                    info=i18n("Set the bitcrush bit depth."),
                    value=8,
                    interactive=True,
                    visible=False,
                )
                clipping_batch = gr.Checkbox(
                    label=i18n("Clipping"),
                    info=i18n("Apply clipping to the audio."),
                    value=False,
                    interactive=True,
                    visible=False,
                )
                clipping_threshold_batch = gr.Slider(
                    minimum=-60,
                    maximum=0,
                    label=i18n("Clipping Threshold"),
                    info=i18n("Set the clipping threshold."),
                    value=-6,
                    interactive=True,
                    visible=False,
                )
                compressor_batch = gr.Checkbox(
                    label=i18n("Compressor"),
                    info=i18n("Apply compressor to the audio."),
                    value=False,
                    interactive=True,
                    visible=False,
                )
                compressor_threshold_batch = gr.Slider(
                    minimum=-60,
                    maximum=0,
                    label=i18n("Compressor Threshold dB"),
                    info=i18n("Set the compressor threshold dB."),
                    value=0,
                    interactive=True,
                    visible=False,
                )

                compressor_ratio_batch = gr.Slider(
                    minimum=1,
                    maximum=20,
                    label=i18n("Compressor Ratio"),
                    info=i18n("Set the compressor ratio."),
                    value=1,
                    interactive=True,
                    visible=False,
                )

                compressor_attack_batch = gr.Slider(
                    minimum=0.0,
                    maximum=100,
                    label=i18n("Compressor Attack ms"),
                    info=i18n("Set the compressor attack ms."),
                    value=1.0,
                    interactive=True,
                    visible=False,
                )

                compressor_release_batch = gr.Slider(
                    minimum=0.01,
                    maximum=100,
                    label=i18n("Compressor Release ms"),
                    info=i18n("Set the compressor release ms."),
                    value=100,
                    interactive=True,
                    visible=False,
                )
                delay_batch = gr.Checkbox(
                    label=i18n("Delay"),
                    info=i18n("Apply delay to the audio."),
                    value=False,
                    interactive=True,
                    visible=False,
                )
                delay_seconds_batch = gr.Slider(
                    minimum=0.0,
                    maximum=5.0,
                    label=i18n("Delay Seconds"),
                    info=i18n("Set the delay seconds."),
                    value=0.5,
                    interactive=True,
                    visible=False,
                )

                delay_feedback_batch = gr.Slider(
                    minimum=0.0,
                    maximum=1.0,
                    label=i18n("Delay Feedback"),
                    info=i18n("Set the delay feedback."),
                    value=0.0,
                    interactive=True,
                    visible=False,
                )

                delay_mix_batch = gr.Slider(
                    minimum=0.0,
                    maximum=1.0,
                    label=i18n("Delay Mix"),
                    info=i18n("Set the delay mix."),
                    value=0.5,
                    interactive=True,
                    visible=False,
                )
                with gr.Accordion(i18n("Preset Settings"), open=False):
                    with gr.Row():
                        preset_dropdown = gr.Dropdown(
                            label=i18n("Select Custom Preset"),
                            interactive=True,
                        )
                        presets_batch_refresh_button = gr.Button(
                            i18n("Refresh Presets")
                        )
                    import_file = gr.File(
                        label=i18n("Select file to import"),
                        file_count="single",
                        type="filepath",
                        interactive=True,
                    )
                    import_file.change(
                        import_presets_button,
                        inputs=import_file,
                        outputs=[preset_dropdown],
                    )
                    presets_batch_refresh_button.click(
                        refresh_presets, outputs=preset_dropdown
                    )
                    with gr.Row():
                        preset_name_input = gr.Textbox(
                            label=i18n("Preset Name"),
                            placeholder=i18n("Enter preset name"),
                        )
                        export_button = gr.Button(i18n("Export Preset"))
                pitch_batch = gr.Slider(
                    minimum=-24,
                    maximum=24,
                    step=1,
                    label=i18n("Pitch"),
                    info=i18n(
                        "Set the pitch of the audio, the higher the value, the higher the pitch."
                    ),
                    value=0,
                    interactive=True,
                )
                filter_radius_batch = gr.Slider(
                    minimum=0,
                    maximum=7,
                    label=i18n("Filter Radius"),
                    info=i18n(
                        "If the number is greater than or equal to three, employing median filtering on the collected tone results has the potential to decrease respiration."
                    ),
                    value=3,
                    step=1,
                    interactive=True,
                )
                index_rate_batch = gr.Slider(
                    minimum=0,
                    maximum=1,
                    label=i18n("Search Feature Ratio"),
                    info=i18n(
                        "Influence exerted by the index file; a higher value corresponds to greater influence. However, opting for lower values can help mitigate artifacts present in the audio."
                    ),
                    value=0.75,
                    interactive=True,
                )
                rms_mix_rate_batch = gr.Slider(
                    minimum=0,
                    maximum=1,
                    label=i18n("Volume Envelope"),
                    info=i18n(
                        "Substitute or blend with the volume envelope of the output. The closer the ratio is to 1, the more the output envelope is employed."
                    ),
                    value=1,
                    interactive=True,
                )
                protect_batch = gr.Slider(
                    minimum=0,
                    maximum=0.5,
                    label=i18n("Protect Voiceless Consonants"),
                    info=i18n(
                        "Safeguard distinct consonants and breathing sounds to prevent electro-acoustic tearing and other artifacts. Pulling the parameter to its maximum value of 0.5 offers comprehensive protection. However, reducing this value might decrease the extent of protection while potentially mitigating the indexing effect."
                    ),
                    value=0.5,
                    interactive=True,
                )
                preset_dropdown.change(
                    update_sliders,
                    inputs=preset_dropdown,
                    outputs=[
                        pitch_batch,
                        filter_radius_batch,
                        index_rate_batch,
                        rms_mix_rate_batch,
                        protect_batch,
                    ],
                )
                export_button.click(
                    export_presets_button,
                    inputs=[
                        preset_name_input,
                        pitch,
                        filter_radius,
                        index_rate,
                        rms_mix_rate,
                        protect,
                    ],
                    outputs=[],
                )
                hop_length_batch = gr.Slider(
                    minimum=1,
                    maximum=512,
                    step=1,
                    label=i18n("Hop Length"),
                    info=i18n(
                        "Denotes the duration it takes for the system to transition to a significant pitch change. Smaller hop lengths require more time for inference but tend to yield higher pitch accuracy."
                    ),
                    visible=False,
                    value=128,
                    interactive=True,
                )
                f0_method_batch = gr.Radio(
                    label=i18n("Pitch extraction algorithm"),
                    info=i18n(
                        "Pitch extraction algorithm to use for the audio conversion. The default algorithm is rmvpe, which is recommended for most cases."
                    ),
                    choices=[
                        "crepe",
                        "crepe-tiny",
                        "rmvpe",
                        "fcpe",
                        "hybrid[rmvpe+fcpe]",
                    ],
                    value="rmvpe",
                    interactive=True,
                )
                embedder_model_batch = gr.Radio(
                    label=i18n("Embedder Model"),
                    info=i18n("Model used for learning speaker embedding."),
                    choices=[
                        "contentvec",
                        "chinese-hubert-base",
                        "japanese-hubert-base",
                        "korean-hubert-base",
                        "custom",
                    ],
                    value="contentvec",
                    interactive=True,
                )
                f0_file_batch = gr.File(
                    label=i18n(
                        "The f0 curve represents the variations in the base frequency of a voice over time, showing how pitch rises and falls."
                    ),
                    visible=True,
                )
                with gr.Column(visible=False) as embedder_custom_batch:
                    with gr.Accordion(i18n("Custom Embedder"), open=True):
                        with gr.Row():
                            embedder_model_custom_batch = gr.Dropdown(
                                label=i18n("Select Custom Embedder"),
                                choices=refresh_embedders_folders(),
                                interactive=True,
                                allow_custom_value=True,
                            )
                            refresh_embedders_button_batch = gr.Button(
                                i18n("Refresh embedders")
                            )
                        folder_name_input_batch = gr.Textbox(
                            label=i18n("Folder Name"), interactive=True
                        )
                        with gr.Row():
                            bin_file_upload_batch = gr.File(
                                label=i18n("Upload .bin"),
                                type="filepath",
                                interactive=True,
                            )
                            config_file_upload_batch = gr.File(
                                label=i18n("Upload .json"),
                                type="filepath",
                                interactive=True,
                            )
                        move_files_button_batch = gr.Button(
                            i18n("Move files to custom embedder folder")
                        )

        convert_button2 = gr.Button(i18n("Convert"))
        stop_button = gr.Button(i18n("Stop convert"), visible=False)
        stop_button.click(fn=stop_infer, inputs=[], outputs=[])

        with gr.Row():
            vc_output3 = gr.Textbox(
                label=i18n("Output Information"),
                info=i18n("The output information will be displayed here."),
            )

    def toggle_visible(checkbox):
        return {"visible": checkbox, "__type__": "update"}

    def toggle_visible_hop_length(f0_method):
        if f0_method == "crepe" or f0_method == "crepe-tiny":
            return {"visible": True, "__type__": "update"}
        return {"visible": False, "__type__": "update"}

    def toggle_visible_embedder_custom(embedder_model):
        if embedder_model == "custom":
            return {"visible": True, "__type__": "update"}
        return {"visible": False, "__type__": "update"}

    def enable_stop_convert_button():
        return {"visible": False, "__type__": "update"}, {
            "visible": True,
            "__type__": "update",
        }

    def disable_stop_convert_button():
        return {"visible": True, "__type__": "update"}, {
            "visible": False,
            "__type__": "update",
        }

    def toggle_visible_formant_shifting(checkbox):
        if checkbox:
            return (
                gr.update(visible=True),
                gr.update(visible=True),
                gr.update(visible=True),
                gr.update(visible=True),
                gr.update(visible=True),
            )
        else:
            return (
                gr.update(visible=False),
                gr.update(visible=False),
                gr.update(visible=False),
                gr.update(visible=False),
                gr.update(visible=False),
            )

    def update_visibility(checkbox, count):
        return [gr.update(visible=checkbox) for _ in range(count)]

    def post_process_visible(checkbox):
        return update_visibility(checkbox, 10)

    def reverb_visible(checkbox):
        return update_visibility(checkbox, 6)

    def limiter_visible(checkbox):
        return update_visibility(checkbox, 2)

    def chorus_visible(checkbox):
        return update_visibility(checkbox, 6)

    def bitcrush_visible(checkbox):
        return update_visibility(checkbox, 1)

    def compress_visible(checkbox):
        return update_visibility(checkbox, 4)

    def delay_visible(checkbox):
        return update_visibility(checkbox, 3)

    clean_audio.change(
        fn=toggle_visible,
        inputs=[clean_audio],
        outputs=[clean_strength],
    )
    formant_shifting.change(
        fn=toggle_visible_formant_shifting,
        inputs=[formant_shifting],
        outputs=[
            formant_row,
            formant_preset,
            formant_refresh_button,
            formant_qfrency,
            formant_timbre,
        ],
    )
    formant_shifting_batch.change(
        fn=toggle_visible_formant_shifting,
        inputs=[formant_shifting],
        outputs=[
            formant_row_batch,
            formant_preset_batch,
            formant_refresh_button_batch,
            formant_qfrency_batch,
            formant_timbre_batch,
        ],
    )
    formant_refresh_button.click(
        fn=refresh_formant,
        inputs=[],
        outputs=[formant_preset],
    )
    formant_preset.change(
        fn=update_sliders_formant,
        inputs=[formant_preset],
        outputs=[
            formant_qfrency,
            formant_timbre,
        ],
    )
    formant_preset_batch.change(
        fn=update_sliders_formant,
        inputs=[formant_preset_batch],
        outputs=[
            formant_qfrency,
            formant_timbre,
        ],
    )
    post_process.change(
        fn=post_process_visible,
        inputs=[post_process],
        outputs=[
            reverb,
            pitch_shift,
            limiter,
            gain,
            distortion,
            chorus,
            bitcrush,
            clipping,
            compressor,
            delay,
        ],
    )

    reverb.change(
        fn=reverb_visible,
        inputs=[reverb],
        outputs=[
            reverb_room_size,
            reverb_damping,
            reverb_wet_gain,
            reverb_dry_gain,
            reverb_width,
            reverb_freeze_mode,
        ],
    )
    pitch_shift.change(
        fn=toggle_visible,
        inputs=[pitch_shift],
        outputs=[pitch_shift_semitones],
    )
    limiter.change(
        fn=limiter_visible,
        inputs=[limiter],
        outputs=[limiter_threshold, limiter_release_time],
    )
    gain.change(
        fn=toggle_visible,
        inputs=[gain],
        outputs=[gain_db],
    )
    distortion.change(
        fn=toggle_visible,
        inputs=[distortion],
        outputs=[distortion_gain],
    )
    chorus.change(
        fn=chorus_visible,
        inputs=[chorus],
        outputs=[
            chorus_rate,
            chorus_depth,
            chorus_center_delay,
            chorus_feedback,
            chorus_mix,
        ],
    )
    bitcrush.change(
        fn=bitcrush_visible,
        inputs=[bitcrush],
        outputs=[bitcrush_bit_depth],
    )
    clipping.change(
        fn=toggle_visible,
        inputs=[clipping],
        outputs=[clipping_threshold],
    )
    compressor.change(
        fn=compress_visible,
        inputs=[compressor],
        outputs=[
            compressor_threshold,
            compressor_ratio,
            compressor_attack,
            compressor_release,
        ],
    )
    delay.change(
        fn=delay_visible,
        inputs=[delay],
        outputs=[delay_seconds, delay_feedback, delay_mix],
    )
    post_process_batch.change(
        fn=post_process_visible,
        inputs=[post_process_batch],
        outputs=[
            reverb_batch,
            pitch_shift_batch,
            limiter_batch,
            gain_batch,
            distortion_batch,
            chorus_batch,
            bitcrush_batch,
            clipping_batch,
            compressor_batch,
            delay_batch,
        ],
    )

    reverb_batch.change(
        fn=reverb_visible,
        inputs=[reverb_batch],
        outputs=[
            reverb_room_size_batch,
            reverb_damping_batch,
            reverb_wet_gain_batch,
            reverb_dry_gain_batch,
            reverb_width_batch,
            reverb_freeze_mode_batch,
        ],
    )
    pitch_shift_batch.change(
        fn=toggle_visible,
        inputs=[pitch_shift_batch],
        outputs=[pitch_shift_semitones_batch],
    )
    limiter_batch.change(
        fn=limiter_visible,
        inputs=[limiter_batch],
        outputs=[limiter_threshold_batch, limiter_release_time_batch],
    )
    gain_batch.change(
        fn=toggle_visible,
        inputs=[gain_batch],
        outputs=[gain_db_batch],
    )
    distortion_batch.change(
        fn=toggle_visible,
        inputs=[distortion_batch],
        outputs=[distortion_gain_batch],
    )
    chorus_batch.change(
        fn=chorus_visible,
        inputs=[chorus_batch],
        outputs=[
            chorus_rate_batch,
            chorus_depth_batch,
            chorus_center_delay_batch,
            chorus_feedback_batch,
            chorus_mix_batch,
        ],
    )
    bitcrush_batch.change(
        fn=bitcrush_visible,
        inputs=[bitcrush_batch],
        outputs=[bitcrush_bit_depth_batch],
    )
    clipping_batch.change(
        fn=toggle_visible,
        inputs=[clipping_batch],
        outputs=[clipping_threshold_batch],
    )
    compressor_batch.change(
        fn=compress_visible,
        inputs=[compressor_batch],
        outputs=[
            compressor_threshold_batch,
            compressor_ratio_batch,
            compressor_attack_batch,
            compressor_release_batch,
        ],
    )
    delay_batch.change(
        fn=delay_visible,
        inputs=[delay_batch],
        outputs=[delay_seconds_batch, delay_feedback_batch, delay_mix_batch],
    )
    clean_audio_batch.change(
        fn=toggle_visible,
        inputs=[clean_audio_batch],
        outputs=[clean_strength_batch],
    )
    f0_method.change(
        fn=toggle_visible_hop_length,
        inputs=[f0_method],
        outputs=[hop_length],
    )
    f0_method_batch.change(
        fn=toggle_visible_hop_length,
        inputs=[f0_method_batch],
        outputs=[hop_length_batch],
    )
    refresh_button.click(
        fn=change_choices,
        inputs=[model_file],
        outputs=[
            model_file,
            index_file,
            audio,
            sid,
        ],
    )
    audio.change(
        fn=output_path_fn,
        inputs=[audio],
        outputs=[output_path],
    )
    upload_audio.upload(
        fn=save_to_wav2,
        inputs=[upload_audio],
        outputs=[audio, output_path],
    )
    upload_audio.stop_recording(
        fn=save_to_wav,
        inputs=[upload_audio],
        outputs=[audio, output_path],
    )
    clear_outputs_infer.click(
        fn=delete_outputs,
        inputs=[],
        outputs=[],
    )
    clear_outputs_batch.click(
        fn=delete_outputs,
        inputs=[],
        outputs=[],
    )
    embedder_model.change(
        fn=toggle_visible_embedder_custom,
        inputs=[embedder_model],
        outputs=[embedder_custom],
    )
    embedder_model_batch.change(
        fn=toggle_visible_embedder_custom,
        inputs=[embedder_model_batch],
        outputs=[embedder_custom_batch],
    )
    move_files_button.click(
        fn=create_folder_and_move_files,
        inputs=[folder_name_input, bin_file_upload, config_file_upload],
        outputs=[],
    )
    refresh_embedders_button.click(
        fn=lambda: gr.update(choices=refresh_embedders_folders()),
        inputs=[],
        outputs=[embedder_model_custom],
    )
    move_files_button_batch.click(
        fn=create_folder_and_move_files,
        inputs=[
            folder_name_input_batch,
            bin_file_upload_batch,
            config_file_upload_batch,
        ],
        outputs=[],
    )
    refresh_embedders_button_batch.click(
        fn=lambda: gr.update(choices=refresh_embedders_folders()),
        inputs=[],
        outputs=[embedder_model_custom_batch],
    )
    convert_button1.click(
        fn=run_infer_script,
        inputs=[
            pitch,
            filter_radius,
            index_rate,
            rms_mix_rate,
            protect,
            hop_length,
            f0_method,
            audio,
            output_path,
            model_file,
            index_file,
            split_audio,
            autotune,
            clean_audio,
            clean_strength,
            export_format,
            upscale_audio,
            f0_file,
            embedder_model,
            embedder_model_custom,
            formant_shifting,
            formant_qfrency,
            formant_timbre,
            post_process,
            reverb,
            pitch_shift,
            limiter,
            gain,
            distortion,
            chorus,
            bitcrush,
            clipping,
            compressor,
            delay,
            reverb_room_size,
            reverb_damping,
            reverb_wet_gain,
            reverb_dry_gain,
            reverb_width,
            reverb_freeze_mode,
            pitch_shift_semitones,
            limiter_threshold,
            limiter_release_time,
            gain_db,
            distortion_gain,
            chorus_rate,
            chorus_depth,
            chorus_center_delay,
            chorus_feedback,
            chorus_mix,
            bitcrush_bit_depth,
            clipping_threshold,
            compressor_threshold,
            compressor_ratio,
            compressor_attack,
            compressor_release,
            delay_seconds,
            delay_feedback,
            delay_mix,
            sid,
        ],
        outputs=[vc_output1, vc_output2],
    )
    convert_button2.click(
        fn=run_batch_infer_script,
        inputs=[
            pitch_batch,
            filter_radius_batch,
            index_rate_batch,
            rms_mix_rate_batch,
            protect_batch,
            hop_length_batch,
            f0_method_batch,
            input_folder_batch,
            output_folder_batch,
            model_file,
            index_file,
            split_audio_batch,
            autotune_batch,
            clean_audio_batch,
            clean_strength_batch,
            export_format_batch,
            upscale_audio_batch,
            f0_file_batch,
            embedder_model_batch,
            embedder_model_custom_batch,
            formant_shifting_batch,
            formant_qfrency_batch,
            formant_timbre_batch,
            post_process_batch,
            reverb_batch,
            pitch_shift_batch,
            limiter_batch,
            gain_batch,
            distortion_batch,
            chorus_batch,
            bitcrush_batch,
            clipping_batch,
            compressor_batch,
            delay_batch,
            reverb_room_size_batch,
            reverb_damping_batch,
            reverb_wet_gain_batch,
            reverb_dry_gain_batch,
            reverb_width_batch,
            reverb_freeze_mode_batch,
            pitch_shift_semitones_batch,
            limiter_threshold_batch,
            limiter_release_time_batch,
            gain_db_batch,
            distortion_gain_batch,
            chorus_rate_batch,
            chorus_depth_batch,
            chorus_center_delay_batch,
            chorus_feedback_batch,
            chorus_mix_batch,
            bitcrush_bit_depth_batch,
            clipping_threshold_batch,
            compressor_threshold_batch,
            compressor_ratio_batch,
            compressor_attack_batch,
            compressor_release_batch,
            delay_seconds_batch,
            delay_feedback_batch,
            delay_mix_batch,
            sid_batch,
        ],
        outputs=[vc_output3],
    )
    convert_button2.click(
        fn=enable_stop_convert_button,
        inputs=[],
        outputs=[convert_button2, stop_button],
    )
    stop_button.click(
        fn=disable_stop_convert_button,
        inputs=[],
        outputs=[convert_button2, stop_button],
    )
>>>>>>> 3e7ac4a4
<|MERGE_RESOLUTION|>--- conflicted
+++ resolved
@@ -1,2151 +1,3 @@
-<<<<<<< HEAD
-import os, sys
-import gradio as gr
-import regex as re
-import shutil
-import datetime
-import json
-
-from core import (
-    run_infer_script,
-    run_batch_infer_script,
-)
-
-from assets.i18n.i18n import I18nAuto
-
-from rvc.lib.utils import format_title
-from tabs.settings.restart import stop_infer
-
-i18n = I18nAuto()
-
-now_dir = os.getcwd()
-sys.path.append(now_dir)
-
-model_root = os.path.join(now_dir, "logs")
-audio_root = os.path.join(now_dir, "assets", "audios")
-custom_embedder_root = os.path.join(
-    now_dir, "rvc", "models", "embedders", "embedders_custom"
-)
-
-PRESETS_DIR = os.path.join(now_dir, "assets", "presets")
-FORMANTSHIFT_DIR = os.path.join(now_dir, "assets", "formant_shift")
-
-os.makedirs(custom_embedder_root, exist_ok=True)
-
-custom_embedder_root_relative = os.path.relpath(custom_embedder_root, now_dir)
-model_root_relative = os.path.relpath(model_root, now_dir)
-audio_root_relative = os.path.relpath(audio_root, now_dir)
-
-sup_audioext = {
-    "wav",
-    "mp3",
-    "flac",
-    "ogg",
-    "opus",
-    "m4a",
-    "mp4",
-    "aac",
-    "alac",
-    "wma",
-    "aiff",
-    "webm",
-    "ac3",
-}
-
-names = [
-    os.path.join(root, file)
-    for root, _, files in os.walk(model_root_relative, topdown=False)
-    for file in files
-    if (
-        file.endswith((".pth", ".onnx"))
-        and not (file.startswith("G_") or file.startswith("D_"))
-    )
-]
-
-indexes_list = [
-    os.path.join(root, name)
-    for root, _, files in os.walk(model_root_relative, topdown=False)
-    for name in files
-    if name.endswith(".index") and "trained" not in name
-]
-
-audio_paths = [
-    os.path.join(root, name)
-    for root, _, files in os.walk(audio_root_relative, topdown=False)
-    for name in files
-    if name.endswith(tuple(sup_audioext))
-    and root == audio_root_relative
-    and "_output" not in name
-]
-
-custom_embedders = [
-    os.path.join(dirpath, dirname)
-    for dirpath, dirnames, _ in os.walk(custom_embedder_root_relative)
-    for dirname in dirnames
-]
-
-
-def update_sliders(preset):
-    with open(
-        os.path.join(PRESETS_DIR, f"{preset}.json"), "r", encoding="utf-8"
-    ) as json_file:
-        values = json.load(json_file)
-    return (
-        values["pitch"],
-        values["filter_radius"],
-        values["index_rate"],
-        values["rms_mix_rate"],
-        values["protect"],
-    )
-
-
-def update_sliders_formant(preset):
-    with open(
-        os.path.join(FORMANTSHIFT_DIR, f"{preset}.json"), "r", encoding="utf-8"
-    ) as json_file:
-        values = json.load(json_file)
-    return (
-        values["formant_qfrency"],
-        values["formant_timbre"],
-    )
-
-
-def export_presets(presets, file_path):
-    with open(file_path, "w", encoding="utf-8") as json_file:
-        json.dump(presets, json_file, ensure_ascii=False, indent=4)
-
-
-def import_presets(file_path):
-    with open(file_path, "r", encoding="utf-8") as json_file:
-        presets = json.load(json_file)
-    return presets
-
-
-def get_presets_data(pitch, filter_radius, index_rate, rms_mix_rate, protect):
-    return {
-        "pitch": pitch,
-        "filter_radius": filter_radius,
-        "index_rate": index_rate,
-        "rms_mix_rate": rms_mix_rate,
-        "protect": protect,
-    }
-
-
-def export_presets_button(
-    preset_name, pitch, filter_radius, index_rate, rms_mix_rate, protect
-):
-    if preset_name:
-        file_path = os.path.join(PRESETS_DIR, f"{preset_name}.json")
-        presets_data = get_presets_data(
-            pitch, filter_radius, index_rate, rms_mix_rate, protect
-        )
-        with open(file_path, "w", encoding="utf-8") as json_file:
-            json.dump(presets_data, json_file, ensure_ascii=False, indent=4)
-        return "Export successful"
-    return "Export cancelled"
-
-
-def import_presets_button(file_path):
-    if file_path:
-        imported_presets = import_presets(file_path.name)
-        return (
-            list(imported_presets.keys()),
-            imported_presets,
-            "Presets imported successfully!",
-        )
-    return [], {}, "No file selected for import."
-
-
-def list_json_files(directory):
-    return [f.rsplit(".", 1)[0] for f in os.listdir(directory) if f.endswith(".json")]
-
-
-def refresh_presets():
-    json_files = list_json_files(PRESETS_DIR)
-    return gr.update(choices=json_files)
-
-
-def output_path_fn(input_audio_path):
-    original_name_without_extension = os.path.basename(input_audio_path).rsplit(".", 1)[
-        0
-    ]
-    new_name = original_name_without_extension + "_output.wav"
-    output_path = os.path.join(os.path.dirname(input_audio_path), new_name)
-    return output_path
-
-
-def change_choices():
-    names = [
-        os.path.join(root, file)
-        for root, _, files in os.walk(model_root_relative, topdown=False)
-        for file in files
-        if (
-            file.endswith((".pth", ".onnx"))
-            and not (file.startswith("G_") or file.startswith("D_"))
-        )
-    ]
-
-    indexes_list = [
-        os.path.join(root, name)
-        for root, _, files in os.walk(model_root_relative, topdown=False)
-        for name in files
-        if name.endswith(".index") and "trained" not in name
-    ]
-
-    audio_paths = [
-        os.path.join(root, name)
-        for root, _, files in os.walk(audio_root_relative, topdown=False)
-        for name in files
-        if name.endswith(tuple(sup_audioext))
-        and root == audio_root_relative
-        and "_output" not in name
-    ]
-
-    return (
-        {"choices": sorted(names), "__type__": "update"},
-        {"choices": sorted(indexes_list), "__type__": "update"},
-        {"choices": sorted(audio_paths), "__type__": "update"},
-    )
-
-
-def get_indexes():
-    indexes_list = [
-        os.path.join(dirpath, filename)
-        for dirpath, _, filenames in os.walk(model_root_relative)
-        for filename in filenames
-        if filename.endswith(".index") and "trained" not in filename
-    ]
-
-    return indexes_list if indexes_list else ""
-
-
-def save_to_wav(record_button):
-    if record_button is None:
-        pass
-    else:
-        path_to_file = record_button
-        new_name = datetime.datetime.now().strftime("%Y-%m-%d_%H-%M-%S") + ".wav"
-        target_path = os.path.join(audio_root_relative, os.path.basename(new_name))
-
-        shutil.move(path_to_file, target_path)
-        return target_path, output_path_fn(target_path)
-
-
-def save_to_wav2(upload_audio):
-    file_path = upload_audio
-    formated_name = format_title(os.path.basename(file_path))
-    target_path = os.path.join(audio_root_relative, formated_name)
-
-    if os.path.exists(target_path):
-        os.remove(target_path)
-
-    shutil.copy(file_path, target_path)
-    return target_path, output_path_fn(target_path)
-
-
-def delete_outputs():
-    gr.Info(f"Outputs cleared!")
-    for root, _, files in os.walk(audio_root_relative, topdown=False):
-        for name in files:
-            if name.endswith(tuple(sup_audioext)) and name.__contains__("_output"):
-                os.remove(os.path.join(root, name))
-
-
-def match_index(model_file_value):
-    if model_file_value:
-        model_folder = os.path.dirname(model_file_value)
-        model_name = os.path.basename(model_file_value)
-        index_files = get_indexes()
-        pattern = r"^(.*?)_"
-        match = re.match(pattern, model_name)
-        for index_file in index_files:
-            if os.path.dirname(index_file) == model_folder:
-                return index_file
-            elif match and match.group(1) in os.path.basename(index_file):
-                return index_file
-            elif model_name in os.path.basename(index_file):
-                return index_file
-    return ""
-
-
-def create_folder_and_move_files(folder_name, bin_file, config_file):
-    if not folder_name:
-        return "Folder name must not be empty."
-
-    folder_name = os.path.join(custom_embedder_root, folder_name)
-    os.makedirs(folder_name, exist_ok=True)
-
-    if bin_file:
-        bin_file_path = os.path.join(folder_name, os.path.basename(bin_file))
-        shutil.copy(bin_file, bin_file_path)
-
-    if config_file:
-        config_file_path = os.path.join(folder_name, os.path.basename(config_file))
-        shutil.copy(config_file, config_file_path)
-
-    return f"Files moved to folder {folder_name}"
-
-
-def refresh_formant():
-    json_files = list_json_files(FORMANTSHIFT_DIR)
-    return gr.update(choices=json_files)
-
-
-def refresh_embedders_folders():
-    custom_embedders = [
-        os.path.join(dirpath, dirname)
-        for dirpath, dirnames, _ in os.walk(custom_embedder_root_relative)
-        for dirname in dirnames
-    ]
-    return custom_embedders
-
-
-# Inference tab
-def inference_tab():
-    default_weight = names[0] if names else None
-    with gr.Row():
-        with gr.Row():
-            model_file = gr.Dropdown(
-                label=i18n("Voice Model"),
-                info=i18n("Select the voice model to use for the conversion."),
-                choices=sorted(names, key=lambda path: os.path.getsize(path)),
-                interactive=True,
-                value=default_weight,
-                allow_custom_value=True,
-            )
-
-            index_file = gr.Dropdown(
-                label=i18n("Index File"),
-                info=i18n("Select the index file to use for the conversion."),
-                choices=get_indexes(),
-                value=match_index(default_weight) if default_weight else "",
-                interactive=True,
-                allow_custom_value=True,
-            )
-        with gr.Column():
-            refresh_button = gr.Button(i18n("Refresh"))
-            unload_button = gr.Button(i18n("Unload Voice"))
-
-            unload_button.click(
-                fn=lambda: (
-                    {"value": "", "__type__": "update"},
-                    {"value": "", "__type__": "update"},
-                ),
-                inputs=[],
-                outputs=[model_file, index_file],
-            )
-
-            model_file.select(
-                fn=lambda model_file_value: match_index(model_file_value),
-                inputs=[model_file],
-                outputs=[index_file],
-            )
-
-    # Single inference tab
-    with gr.Tab(i18n("Single")):
-        with gr.Column():
-            upload_audio = gr.Audio(
-                label=i18n("Upload Audio"), type="filepath", editable=False
-            )
-            with gr.Row():
-                audio = gr.Dropdown(
-                    label=i18n("Select Audio"),
-                    info=i18n("Select the audio to convert."),
-                    choices=sorted(audio_paths),
-                    value=audio_paths[0] if audio_paths else "",
-                    interactive=True,
-                    allow_custom_value=True,
-                )
-
-        with gr.Accordion(i18n("Advanced Settings"), open=False):
-            with gr.Column():
-                clear_outputs_infer = gr.Button(
-                    i18n("Clear Outputs (Deletes all audios in assets/audios)")
-                )
-                output_path = gr.Textbox(
-                    label=i18n("Output Path"),
-                    placeholder=i18n("Enter output path"),
-                    info=i18n(
-                        "The path where the output audio will be saved, by default in assets/audios/output.wav"
-                    ),
-                    value=(
-                        output_path_fn(audio_paths[0])
-                        if audio_paths
-                        else os.path.join(now_dir, "assets", "audios", "output.wav")
-                    ),
-                    interactive=True,
-                )
-                export_format = gr.Radio(
-                    label=i18n("Export Format"),
-                    info=i18n("Select the format to export the audio."),
-                    choices=["WAV", "MP3", "FLAC", "OGG", "M4A"],
-                    value="WAV",
-                    interactive=True,
-                )
-                split_audio = gr.Checkbox(
-                    label=i18n("Split Audio"),
-                    info=i18n(
-                        "Split the audio into chunks for inference to obtain better results in some cases."
-                    ),
-                    visible=True,
-                    value=False,
-                    interactive=True,
-                )
-                autotune = gr.Checkbox(
-                    label=i18n("Autotune"),
-                    info=i18n(
-                        "Apply a soft autotune to your inferences, recommended for singing conversions."
-                    ),
-                    visible=True,
-                    value=False,
-                    interactive=True,
-                )
-                clean_audio = gr.Checkbox(
-                    label=i18n("Clean Audio"),
-                    info=i18n(
-                        "Clean your audio output using noise detection algorithms, recommended for speaking audios."
-                    ),
-                    visible=True,
-                    value=False,
-                    interactive=True,
-                )
-                clean_strength = gr.Slider(
-                    minimum=0,
-                    maximum=1,
-                    label=i18n("Clean Strength"),
-                    info=i18n(
-                        "Set the clean-up level to the audio you want, the more you increase it the more it will clean up, but it is possible that the audio will be more compressed."
-                    ),
-                    visible=False,
-                    value=0.5,
-                    interactive=True,
-                )
-                upscale_audio = gr.Checkbox(
-                    label=i18n("Upscale Audio"),
-                    info=i18n(
-                        "Upscale the audio to a higher quality, recommended for low-quality audios. (It could take longer to process the audio)"
-                    ),
-                    visible=True,
-                    value=False,
-                    interactive=True,
-                )
-                formant_shifting = gr.Checkbox(
-                    label=i18n("Formant Shifting"),
-                    info=i18n(
-                        "Enable formant shifting. Used for male to female and vice-versa convertions."
-                    ),
-                    value=False,
-                    visible=True,
-                    interactive=True,
-                )
-                with gr.Row():
-                    formant_preset = gr.Dropdown(
-                        label=i18n("Browse presets for formanting"),
-                        info=i18n(
-                            "Presets are located in /assets/formant_shift folder"
-                        ),
-                        choices=list_json_files(FORMANTSHIFT_DIR),
-                        visible=False,
-                        interactive=True,
-                    )
-                    formant_refresh_button = gr.Button(
-                        value="Refresh",
-                        visible=False,
-                    )
-                formant_qfrency = gr.Slider(
-                    value=1.0,
-                    info=i18n("Default value is 1.0"),
-                    label=i18n("Quefrency for formant shifting"),
-                    minimum=0.0,
-                    maximum=16.0,
-                    step=0.1,
-                    visible=False,
-                    interactive=True,
-                )
-                formant_timbre = gr.Slider(
-                    value=1.0,
-                    info=i18n("Default value is 1.0"),
-                    label=i18n("Timbre for formant shifting"),
-                    minimum=0.0,
-                    maximum=16.0,
-                    step=0.1,
-                    visible=False,
-                    interactive=True,
-                )
-                post_process = gr.Checkbox(
-                    label=i18n("Post-Process"),
-                    info=i18n("Post-process the audio to apply effects to the output."),
-                    value=False,
-                    interactive=True,
-                )
-                reverb = gr.Checkbox(
-                    label=i18n("Reverb"),
-                    info=i18n("Apply reverb to the audio."),
-                    value=False,
-                    interactive=True,
-                    visible=False,
-                )
-                reverb_room_size = gr.Slider(
-                    minimum=0,
-                    maximum=1,
-                    label=i18n("Reverb Room Size"),
-                    info=i18n("Set the room size of the reverb."),
-                    value=0.5,
-                    interactive=True,
-                    visible=False,
-                )
-
-                reverb_damping = gr.Slider(
-                    minimum=0,
-                    maximum=1,
-                    label=i18n("Reverb Damping"),
-                    info=i18n("Set the damping of the reverb."),
-                    value=0.5,
-                    interactive=True,
-                    visible=False,
-                )
-
-                reverb_wet_gain = gr.Slider(
-                    minimum=0,
-                    maximum=1,
-                    label=i18n("Reverb Wet Gain"),
-                    info=i18n("Set the wet gain of the reverb."),
-                    value=0.33,
-                    interactive=True,
-                    visible=False,
-                )
-
-                reverb_dry_gain = gr.Slider(
-                    minimum=0,
-                    maximum=1,
-                    label=i18n("Reverb Dry Gain"),
-                    info=i18n("Set the dry gain of the reverb."),
-                    value=0.4,
-                    interactive=True,
-                    visible=False,
-                )
-
-                reverb_width = gr.Slider(
-                    minimum=0,
-                    maximum=1,
-                    label=i18n("Reverb Width"),
-                    info=i18n("Set the width of the reverb."),
-                    value=1.0,
-                    interactive=True,
-                    visible=False,
-                )
-
-                reverb_freeze_mode = gr.Slider(
-                    minimum=0,
-                    maximum=1,
-                    label=i18n("Reverb Freeze Mode"),
-                    info=i18n("Set the freeze mode of the reverb."),
-                    value=0.0,
-                    interactive=True,
-                    visible=False,
-                )
-                pitch_shift = gr.Checkbox(
-                    label=i18n("Pitch Shift"),
-                    info=i18n("Apply pitch shift to the audio."),
-                    value=False,
-                    interactive=True,
-                    visible=False,
-                )
-                pitch_shift_semitones = gr.Slider(
-                    minimum=-12,
-                    maximum=12,
-                    label=i18n("Pitch Shift Semitones"),
-                    info=i18n("Set the pitch shift semitones."),
-                    value=0,
-                    interactive=True,
-                    visible=False,
-                )
-                limiter = gr.Checkbox(
-                    label=i18n("Limiter"),
-                    info=i18n("Apply limiter to the audio."),
-                    value=False,
-                    interactive=True,
-                    visible=False,
-                )
-                limiter_threshold = gr.Slider(
-                    minimum=-60,
-                    maximum=0,
-                    label=i18n("Limiter Threshold dB"),
-                    info=i18n("Set the limiter threshold dB."),
-                    value=-6,
-                    interactive=True,
-                    visible=False,
-                )
-
-                limiter_release_time = gr.Slider(
-                    minimum=0.01,
-                    maximum=1,
-                    label=i18n("Limiter Release Time"),
-                    info=i18n("Set the limiter release time."),
-                    value=0.05,
-                    interactive=True,
-                    visible=False,
-                )
-                gain = gr.Checkbox(
-                    label=i18n("Gain"),
-                    info=i18n("Apply gain to the audio."),
-                    value=False,
-                    interactive=True,
-                    visible=False,
-                )
-                gain_db = gr.Slider(
-                    minimum=-60,
-                    maximum=60,
-                    label=i18n("Gain dB"),
-                    info=i18n("Set the gain dB."),
-                    value=0,
-                    interactive=True,
-                    visible=False,
-                )
-                distortion = gr.Checkbox(
-                    label=i18n("Distortion"),
-                    info=i18n("Apply distortion to the audio."),
-                    value=False,
-                    interactive=True,
-                    visible=False,
-                )
-                distortion_gain = gr.Slider(
-                    minimum=-60,
-                    maximum=60,
-                    label=i18n("Distortion Gain"),
-                    info=i18n("Set the distortion gain."),
-                    value=25,
-                    interactive=True,
-                    visible=False,
-                )
-                chorus = gr.Checkbox(
-                    label=i18n("chorus"),
-                    info=i18n("Apply chorus to the audio."),
-                    value=False,
-                    interactive=True,
-                    visible=False,
-                )
-                chorus_rate = gr.Slider(
-                    minimum=0,
-                    maximum=100,
-                    label=i18n("Chorus Rate Hz"),
-                    info=i18n("Set the chorus rate Hz."),
-                    value=1.0,
-                    interactive=True,
-                    visible=False,
-                )
-
-                chorus_depth = gr.Slider(
-                    minimum=0,
-                    maximum=1,
-                    label=i18n("chorus Depth"),
-                    info=i18n("Set the chorus depth."),
-                    value=0.25,
-                    interactive=True,
-                    visible=False,
-                )
-
-                chorus_center_delay = gr.Slider(
-                    minimum=7,
-                    maximum=8,
-                    label=i18n("chorus Center Delay ms"),
-                    info=i18n("Set the chorus center delay ms."),
-                    value=7,
-                    interactive=True,
-                    visible=False,
-                )
-
-                chorus_feedback = gr.Slider(
-                    minimum=0,
-                    maximum=1,
-                    label=i18n("chorus Feedback"),
-                    info=i18n("Set the chorus feedback."),
-                    value=0.0,
-                    interactive=True,
-                    visible=False,
-                )
-
-                chorus_mix = gr.Slider(
-                    minimum=0,
-                    maximum=1,
-                    label=i18n("Chorus Mix"),
-                    info=i18n("Set the chorus mix."),
-                    value=0.5,
-                    interactive=True,
-                    visible=False,
-                )
-                bitcrush = gr.Checkbox(
-                    label=i18n("Bitcrush"),
-                    info=i18n("Apply bitcrush to the audio."),
-                    value=False,
-                    interactive=True,
-                    visible=False,
-                )
-                bitcrush_bit_depth = gr.Slider(
-                    minimum=1,
-                    maximum=32,
-                    label=i18n("Bitcrush Bit Depth"),
-                    info=i18n("Set the bitcrush bit depth."),
-                    value=8,
-                    interactive=True,
-                    visible=False,
-                )
-                clipping = gr.Checkbox(
-                    label=i18n("Clipping"),
-                    info=i18n("Apply clipping to the audio."),
-                    value=False,
-                    interactive=True,
-                    visible=False,
-                )
-                clipping_threshold = gr.Slider(
-                    minimum=-60,
-                    maximum=0,
-                    label=i18n("Clipping Threshold"),
-                    info=i18n("Set the clipping threshold."),
-                    value=-6,
-                    interactive=True,
-                    visible=False,
-                )
-                compressor = gr.Checkbox(
-                    label=i18n("Compressor"),
-                    info=i18n("Apply compressor to the audio."),
-                    value=False,
-                    interactive=True,
-                    visible=False,
-                )
-                compressor_threshold = gr.Slider(
-                    minimum=-60,
-                    maximum=0,
-                    label=i18n("Compressor Threshold dB"),
-                    info=i18n("Set the compressor threshold dB."),
-                    value=0,
-                    interactive=True,
-                    visible=False,
-                )
-
-                compressor_ratio = gr.Slider(
-                    minimum=1,
-                    maximum=20,
-                    label=i18n("Compressor Ratio"),
-                    info=i18n("Set the compressor ratio."),
-                    value=1,
-                    interactive=True,
-                    visible=False,
-                )
-
-                compressor_attack = gr.Slider(
-                    minimum=0.0,
-                    maximum=100,
-                    label=i18n("Compressor Attack ms"),
-                    info=i18n("Set the compressor attack ms."),
-                    value=1.0,
-                    interactive=True,
-                    visible=False,
-                )
-
-                compressor_release = gr.Slider(
-                    minimum=0.01,
-                    maximum=100,
-                    label=i18n("Compressor Release ms"),
-                    info=i18n("Set the compressor release ms."),
-                    value=100,
-                    interactive=True,
-                    visible=False,
-                )
-                delay = gr.Checkbox(
-                    label=i18n("Delay"),
-                    info=i18n("Apply delay to the audio."),
-                    value=False,
-                    interactive=True,
-                    visible=False,
-                )
-                delay_seconds = gr.Slider(
-                    minimum=0.0,
-                    maximum=5.0,
-                    label=i18n("Delay Seconds"),
-                    info=i18n("Set the delay seconds."),
-                    value=0.5,
-                    interactive=True,
-                    visible=False,
-                )
-
-                delay_feedback = gr.Slider(
-                    minimum=0.0,
-                    maximum=1.0,
-                    label=i18n("Delay Feedback"),
-                    info=i18n("Set the delay feedback."),
-                    value=0.0,
-                    interactive=True,
-                    visible=False,
-                )
-
-                delay_mix = gr.Slider(
-                    minimum=0.0,
-                    maximum=1.0,
-                    label=i18n("Delay Mix"),
-                    info=i18n("Set the delay mix."),
-                    value=0.5,
-                    interactive=True,
-                    visible=False,
-                )
-                with gr.Accordion(i18n("Preset Settings"), open=False):
-                    with gr.Row():
-                        preset_dropdown = gr.Dropdown(
-                            label=i18n("Select Custom Preset"),
-                            choices=list_json_files(PRESETS_DIR),
-                            interactive=True,
-                        )
-                        presets_refresh_button = gr.Button(i18n("Refresh Presets"))
-                    import_file = gr.File(
-                        label=i18n("Select file to import"),
-                        file_count="single",
-                        type="filepath",
-                        interactive=True,
-                    )
-                    import_file.change(
-                        import_presets_button,
-                        inputs=import_file,
-                        outputs=[preset_dropdown],
-                    )
-                    presets_refresh_button.click(
-                        refresh_presets, outputs=preset_dropdown
-                    )
-                    with gr.Row():
-                        preset_name_input = gr.Textbox(
-                            label=i18n("Preset Name"),
-                            placeholder=i18n("Enter preset name"),
-                        )
-                        export_button = gr.Button(i18n("Export Preset"))
-                pitch = gr.Slider(
-                    minimum=-24,
-                    maximum=24,
-                    step=1,
-                    label=i18n("Pitch"),
-                    info=i18n(
-                        "Set the pitch of the audio, the higher the value, the higher the pitch."
-                    ),
-                    value=0,
-                    interactive=True,
-                )
-                filter_radius = gr.Slider(
-                    minimum=0,
-                    maximum=7,
-                    label=i18n("Filter Radius"),
-                    info=i18n(
-                        "If the number is greater than or equal to three, employing median filtering on the collected tone results has the potential to decrease respiration."
-                    ),
-                    value=3,
-                    step=1,
-                    interactive=True,
-                )
-                index_rate = gr.Slider(
-                    minimum=0,
-                    maximum=1,
-                    label=i18n("Search Feature Ratio"),
-                    info=i18n(
-                        "Influence exerted by the index file; a higher value corresponds to greater influence. However, opting for lower values can help mitigate artifacts present in the audio."
-                    ),
-                    value=0.75,
-                    interactive=True,
-                )
-                rms_mix_rate = gr.Slider(
-                    minimum=0,
-                    maximum=1,
-                    label=i18n("Volume Envelope"),
-                    info=i18n(
-                        "Substitute or blend with the volume envelope of the output. The closer the ratio is to 1, the more the output envelope is employed."
-                    ),
-                    value=1,
-                    interactive=True,
-                )
-                protect = gr.Slider(
-                    minimum=0,
-                    maximum=0.5,
-                    label=i18n("Protect Voiceless Consonants"),
-                    info=i18n(
-                        "Safeguard distinct consonants and breathing sounds to prevent electro-acoustic tearing and other artifacts. Pulling the parameter to its maximum value of 0.5 offers comprehensive protection. However, reducing this value might decrease the extent of protection while potentially mitigating the indexing effect."
-                    ),
-                    value=0.5,
-                    interactive=True,
-                )
-                preset_dropdown.change(
-                    update_sliders,
-                    inputs=preset_dropdown,
-                    outputs=[
-                        pitch,
-                        filter_radius,
-                        index_rate,
-                        rms_mix_rate,
-                        protect,
-                    ],
-                )
-                export_button.click(
-                    export_presets_button,
-                    inputs=[
-                        preset_name_input,
-                        pitch,
-                        filter_radius,
-                        index_rate,
-                        rms_mix_rate,
-                        protect,
-                    ],
-                )
-                hop_length = gr.Slider(
-                    minimum=1,
-                    maximum=512,
-                    step=1,
-                    label=i18n("Hop Length"),
-                    info=i18n(
-                        "Denotes the duration it takes for the system to transition to a significant pitch change. Smaller hop lengths require more time for inference but tend to yield higher pitch accuracy."
-                    ),
-                    visible=False,
-                    value=128,
-                    interactive=True,
-                )
-                f0_method = gr.Radio(
-                    label=i18n("Pitch extraction algorithm"),
-                    info=i18n(
-                        "Pitch extraction algorithm to use for the audio conversion. The default algorithm is rmvpe, which is recommended for most cases."
-                    ),
-                    choices=[
-                        "crepe",
-                        "crepe-tiny",
-                        "rmvpe",
-                        "fcpe",
-                        "hybrid[rmvpe+fcpe]",
-                    ],
-                    value="rmvpe",
-                    interactive=True,
-                )
-                embedder_model = gr.Radio(
-                    label=i18n("Embedder Model"),
-                    info=i18n("Model used for learning speaker embedding."),
-                    choices=[
-                        "contentvec",
-                        "chinese-hubert-base",
-                        "japanese-hubert-base",
-                        "korean-hubert-base",
-                        "custom",
-                    ],
-                    value="contentvec",
-                    interactive=True,
-                )
-                with gr.Column(visible=False) as embedder_custom:
-                    with gr.Accordion(i18n("Custom Embedder"), open=True):
-                        with gr.Row():
-                            embedder_model_custom = gr.Dropdown(
-                                label=i18n("Select Custom Embedder"),
-                                choices=refresh_embedders_folders(),
-                                interactive=True,
-                                allow_custom_value=True,
-                            )
-                            refresh_embedders_button = gr.Button(
-                                i18n("Refresh embedders")
-                            )
-                        folder_name_input = gr.Textbox(
-                            label=i18n("Folder Name"), interactive=True
-                        )
-                        with gr.Row():
-                            bin_file_upload = gr.File(
-                                label=i18n("Upload .bin"),
-                                type="filepath",
-                                interactive=True,
-                            )
-                            config_file_upload = gr.File(
-                                label=i18n("Upload .json"),
-                                type="filepath",
-                                interactive=True,
-                            )
-                        move_files_button = gr.Button(
-                            i18n("Move files to custom embedder folder")
-                        )
-
-                f0_file = gr.File(
-                    label=i18n(
-                        "The f0 curve represents the variations in the base frequency of a voice over time, showing how pitch rises and falls."
-                    ),
-                    visible=True,
-                )
-
-        convert_button1 = gr.Button(i18n("Convert"))
-
-        with gr.Row():
-            vc_output1 = gr.Textbox(
-                label=i18n("Output Information"),
-                info=i18n("The output information will be displayed here."),
-            )
-            vc_output2 = gr.Audio(label=i18n("Export Audio"))
-
-    # Batch inference tab
-    with gr.Tab(i18n("Batch")):
-        with gr.Row():
-            with gr.Column():
-                input_folder_batch = gr.Textbox(
-                    label=i18n("Input Folder"),
-                    info=i18n("Select the folder containing the audios to convert."),
-                    placeholder=i18n("Enter input path"),
-                    value=os.path.join(now_dir, "assets", "audios"),
-                    interactive=True,
-                )
-                output_folder_batch = gr.Textbox(
-                    label=i18n("Output Folder"),
-                    info=i18n(
-                        "Select the folder where the output audios will be saved."
-                    ),
-                    placeholder=i18n("Enter output path"),
-                    value=os.path.join(now_dir, "assets", "audios"),
-                    interactive=True,
-                )
-        with gr.Accordion(i18n("Advanced Settings"), open=False):
-            with gr.Column():
-                clear_outputs_batch = gr.Button(
-                    i18n("Clear Outputs (Deletes all audios in assets/audios)")
-                )
-                export_format_batch = gr.Radio(
-                    label=i18n("Export Format"),
-                    info=i18n("Select the format to export the audio."),
-                    choices=["WAV", "MP3", "FLAC", "OGG", "M4A"],
-                    value="WAV",
-                    interactive=True,
-                )
-                split_audio_batch = gr.Checkbox(
-                    label=i18n("Split Audio"),
-                    info=i18n(
-                        "Split the audio into chunks for inference to obtain better results in some cases."
-                    ),
-                    visible=True,
-                    value=False,
-                    interactive=True,
-                )
-                autotune_batch = gr.Checkbox(
-                    label=i18n("Autotune"),
-                    info=i18n(
-                        "Apply a soft autotune to your inferences, recommended for singing conversions."
-                    ),
-                    visible=True,
-                    value=False,
-                    interactive=True,
-                )
-                clean_audio_batch = gr.Checkbox(
-                    label=i18n("Clean Audio"),
-                    info=i18n(
-                        "Clean your audio output using noise detection algorithms, recommended for speaking audios."
-                    ),
-                    visible=True,
-                    value=False,
-                    interactive=True,
-                )
-                clean_strength_batch = gr.Slider(
-                    minimum=0,
-                    maximum=1,
-                    label=i18n("Clean Strength"),
-                    info=i18n(
-                        "Set the clean-up level to the audio you want, the more you increase it the more it will clean up, but it is possible that the audio will be more compressed."
-                    ),
-                    visible=False,
-                    value=0.5,
-                    interactive=True,
-                )
-                upscale_audio_batch = gr.Checkbox(
-                    label=i18n("Upscale Audio"),
-                    info=i18n(
-                        "Upscale the audio to a higher quality, recommended for low-quality audios. (It could take longer to process the audio)"
-                    ),
-                    visible=True,
-                    value=False,
-                    interactive=True,
-                )
-                formant_shifting_batch = gr.Checkbox(
-                    label=i18n("Formant Shifting"),
-                    info=i18n(
-                        "Enable formant shifting. Used for male to female and vice-versa convertions."
-                    ),
-                    value=False,
-                    visible=True,
-                    interactive=True,
-                )
-                with gr.Row():
-                    formant_preset_batch = gr.Dropdown(
-                        label=i18n("Browse presets for formanting"),
-                        info=i18n(
-                            "Presets are located in /assets/formant_shift folder"
-                        ),
-                        choices=list_json_files(FORMANTSHIFT_DIR),
-                        visible=False,
-                        interactive=True,
-                    )
-                    formant_refresh_button_batch = gr.Button(
-                        value="Refresh",
-                        visible=False,
-                        variant="primary",
-                    )
-                formant_qfrency_batch = gr.Slider(
-                    value=1.0,
-                    info=i18n("Default value is 1.0"),
-                    label=i18n("Quefrency for formant shifting"),
-                    minimum=0.0,
-                    maximum=16.0,
-                    step=0.1,
-                    visible=False,
-                    interactive=True,
-                )
-                formant_timbre_batch = gr.Slider(
-                    value=1.0,
-                    info=i18n("Default value is 1.0"),
-                    label=i18n("Timbre for formant shifting"),
-                    minimum=0.0,
-                    maximum=16.0,
-                    step=0.1,
-                    visible=False,
-                    interactive=True,
-                )
-                post_process_batch = gr.Checkbox(
-                    label=i18n("Post-Process"),
-                    info=i18n("Post-process the audio to apply effects to the output."),
-                    value=False,
-                    interactive=True,
-                )
-                reverb_batch = gr.Checkbox(
-                    label=i18n("Reverb"),
-                    info=i18n("Apply reverb to the audio."),
-                    value=False,
-                    interactive=True,
-                    visible=False,
-                )
-                reverb_room_size_batch = gr.Slider(
-                    minimum=0,
-                    maximum=1,
-                    label=i18n("Reverb Room Size"),
-                    info=i18n("Set the room size of the reverb."),
-                    value=0.5,
-                    interactive=True,
-                    visible=False,
-                )
-
-                reverb_damping_batch = gr.Slider(
-                    minimum=0,
-                    maximum=1,
-                    label=i18n("Reverb Damping"),
-                    info=i18n("Set the damping of the reverb."),
-                    value=0.5,
-                    interactive=True,
-                    visible=False,
-                )
-
-                reverb_wet_gain_batch = gr.Slider(
-                    minimum=0,
-                    maximum=1,
-                    label=i18n("Reverb Wet Gain"),
-                    info=i18n("Set the wet gain of the reverb."),
-                    value=0.33,
-                    interactive=True,
-                    visible=False,
-                )
-
-                reverb_dry_gain_batch = gr.Slider(
-                    minimum=0,
-                    maximum=1,
-                    label=i18n("Reverb Dry Gain"),
-                    info=i18n("Set the dry gain of the reverb."),
-                    value=0.4,
-                    interactive=True,
-                    visible=False,
-                )
-
-                reverb_width_batch = gr.Slider(
-                    minimum=0,
-                    maximum=1,
-                    label=i18n("Reverb Width"),
-                    info=i18n("Set the width of the reverb."),
-                    value=1.0,
-                    interactive=True,
-                    visible=False,
-                )
-
-                reverb_freeze_mode_batch = gr.Slider(
-                    minimum=0,
-                    maximum=1,
-                    label=i18n("Reverb Freeze Mode"),
-                    info=i18n("Set the freeze mode of the reverb."),
-                    value=0.0,
-                    interactive=True,
-                    visible=False,
-                )
-                pitch_shift_batch = gr.Checkbox(
-                    label=i18n("Pitch Shift"),
-                    info=i18n("Apply pitch shift to the audio."),
-                    value=False,
-                    interactive=True,
-                    visible=False,
-                )
-                pitch_shift_semitones_batch = gr.Slider(
-                    minimum=-12,
-                    maximum=12,
-                    label=i18n("Pitch Shift Semitones"),
-                    info=i18n("Set the pitch shift semitones."),
-                    value=0,
-                    interactive=True,
-                    visible=False,
-                )
-                limiter_batch = gr.Checkbox(
-                    label=i18n("Limiter"),
-                    info=i18n("Apply limiter to the audio."),
-                    value=False,
-                    interactive=True,
-                    visible=False,
-                )
-                limiter_threshold_batch = gr.Slider(
-                    minimum=-60,
-                    maximum=0,
-                    label=i18n("Limiter Threshold dB"),
-                    info=i18n("Set the limiter threshold dB."),
-                    value=-6,
-                    interactive=True,
-                    visible=False,
-                )
-
-                limiter_release_time_batch = gr.Slider(
-                    minimum=0.01,
-                    maximum=1,
-                    label=i18n("Limiter Release Time"),
-                    info=i18n("Set the limiter release time."),
-                    value=0.05,
-                    interactive=True,
-                    visible=False,
-                )
-                gain_batch = gr.Checkbox(
-                    label=i18n("Gain"),
-                    info=i18n("Apply gain to the audio."),
-                    value=False,
-                    interactive=True,
-                    visible=False,
-                )
-                gain_db_batch = gr.Slider(
-                    minimum=-60,
-                    maximum=60,
-                    label=i18n("Gain dB"),
-                    info=i18n("Set the gain dB."),
-                    value=0,
-                    interactive=True,
-                    visible=False,
-                )
-                distortion_batch = gr.Checkbox(
-                    label=i18n("Distortion"),
-                    info=i18n("Apply distortion to the audio."),
-                    value=False,
-                    interactive=True,
-                    visible=False,
-                )
-                distortion_gain_batch = gr.Slider(
-                    minimum=-60,
-                    maximum=60,
-                    label=i18n("Distortion Gain"),
-                    info=i18n("Set the distortion gain."),
-                    value=25,
-                    interactive=True,
-                    visible=False,
-                )
-                chorus_batch = gr.Checkbox(
-                    label=i18n("chorus"),
-                    info=i18n("Apply chorus to the audio."),
-                    value=False,
-                    interactive=True,
-                    visible=False,
-                )
-                chorus_rate_batch = gr.Slider(
-                    minimum=0,
-                    maximum=100,
-                    label=i18n("Chorus Rate Hz"),
-                    info=i18n("Set the chorus rate Hz."),
-                    value=1.0,
-                    interactive=True,
-                    visible=False,
-                )
-
-                chorus_depth_batch = gr.Slider(
-                    minimum=0,
-                    maximum=1,
-                    label=i18n("chorus Depth"),
-                    info=i18n("Set the chorus depth."),
-                    value=0.25,
-                    interactive=True,
-                    visible=False,
-                )
-
-                chorus_center_delay_batch = gr.Slider(
-                    minimum=7,
-                    maximum=8,
-                    label=i18n("chorus Center Delay ms"),
-                    info=i18n("Set the chorus center delay ms."),
-                    value=7,
-                    interactive=True,
-                    visible=False,
-                )
-
-                chorus_feedback_batch = gr.Slider(
-                    minimum=0,
-                    maximum=1,
-                    label=i18n("chorus Feedback"),
-                    info=i18n("Set the chorus feedback."),
-                    value=0.0,
-                    interactive=True,
-                    visible=False,
-                )
-
-                chorus_mix_batch = gr.Slider(
-                    minimum=0,
-                    maximum=1,
-                    label=i18n("Chorus Mix"),
-                    info=i18n("Set the chorus mix."),
-                    value=0.5,
-                    interactive=True,
-                    visible=False,
-                )
-                bitcrush_batch = gr.Checkbox(
-                    label=i18n("Bitcrush"),
-                    info=i18n("Apply bitcrush to the audio."),
-                    value=False,
-                    interactive=True,
-                    visible=False,
-                )
-                bitcrush_bit_depth_batch = gr.Slider(
-                    minimum=1,
-                    maximum=32,
-                    label=i18n("Bitcrush Bit Depth"),
-                    info=i18n("Set the bitcrush bit depth."),
-                    value=8,
-                    interactive=True,
-                    visible=False,
-                )
-                clipping_batch = gr.Checkbox(
-                    label=i18n("Clipping"),
-                    info=i18n("Apply clipping to the audio."),
-                    value=False,
-                    interactive=True,
-                    visible=False,
-                )
-                clipping_threshold_batch = gr.Slider(
-                    minimum=-60,
-                    maximum=0,
-                    label=i18n("Clipping Threshold"),
-                    info=i18n("Set the clipping threshold."),
-                    value=-6,
-                    interactive=True,
-                    visible=False,
-                )
-                compressor_batch = gr.Checkbox(
-                    label=i18n("Compressor"),
-                    info=i18n("Apply compressor to the audio."),
-                    value=False,
-                    interactive=True,
-                    visible=False,
-                )
-                compressor_threshold_batch = gr.Slider(
-                    minimum=-60,
-                    maximum=0,
-                    label=i18n("Compressor Threshold dB"),
-                    info=i18n("Set the compressor threshold dB."),
-                    value=0,
-                    interactive=True,
-                    visible=False,
-                )
-
-                compressor_ratio_batch = gr.Slider(
-                    minimum=1,
-                    maximum=20,
-                    label=i18n("Compressor Ratio"),
-                    info=i18n("Set the compressor ratio."),
-                    value=1,
-                    interactive=True,
-                    visible=False,
-                )
-
-                compressor_attack_batch = gr.Slider(
-                    minimum=0.0,
-                    maximum=100,
-                    label=i18n("Compressor Attack ms"),
-                    info=i18n("Set the compressor attack ms."),
-                    value=1.0,
-                    interactive=True,
-                    visible=False,
-                )
-
-                compressor_release_batch = gr.Slider(
-                    minimum=0.01,
-                    maximum=100,
-                    label=i18n("Compressor Release ms"),
-                    info=i18n("Set the compressor release ms."),
-                    value=100,
-                    interactive=True,
-                    visible=False,
-                )
-                delay_batch = gr.Checkbox(
-                    label=i18n("Delay"),
-                    info=i18n("Apply delay to the audio."),
-                    value=False,
-                    interactive=True,
-                    visible=False,
-                )
-                delay_seconds_batch = gr.Slider(
-                    minimum=0.0,
-                    maximum=5.0,
-                    label=i18n("Delay Seconds"),
-                    info=i18n("Set the delay seconds."),
-                    value=0.5,
-                    interactive=True,
-                    visible=False,
-                )
-
-                delay_feedback_batch = gr.Slider(
-                    minimum=0.0,
-                    maximum=1.0,
-                    label=i18n("Delay Feedback"),
-                    info=i18n("Set the delay feedback."),
-                    value=0.0,
-                    interactive=True,
-                    visible=False,
-                )
-
-                delay_mix_batch = gr.Slider(
-                    minimum=0.0,
-                    maximum=1.0,
-                    label=i18n("Delay Mix"),
-                    info=i18n("Set the delay mix."),
-                    value=0.5,
-                    interactive=True,
-                    visible=False,
-                )
-                with gr.Accordion(i18n("Preset Settings"), open=False):
-                    with gr.Row():
-                        preset_dropdown = gr.Dropdown(
-                            label=i18n("Select Custom Preset"),
-                            interactive=True,
-                        )
-                        presets_batch_refresh_button = gr.Button(
-                            i18n("Refresh Presets")
-                        )
-                    import_file = gr.File(
-                        label=i18n("Select file to import"),
-                        file_count="single",
-                        type="filepath",
-                        interactive=True,
-                    )
-                    import_file.change(
-                        import_presets_button,
-                        inputs=import_file,
-                        outputs=[preset_dropdown],
-                    )
-                    presets_batch_refresh_button.click(
-                        refresh_presets, outputs=preset_dropdown
-                    )
-                    with gr.Row():
-                        preset_name_input = gr.Textbox(
-                            label=i18n("Preset Name"),
-                            placeholder=i18n("Enter preset name"),
-                        )
-                        export_button = gr.Button(i18n("Export Preset"))
-                pitch_batch = gr.Slider(
-                    minimum=-24,
-                    maximum=24,
-                    step=1,
-                    label=i18n("Pitch"),
-                    info=i18n(
-                        "Set the pitch of the audio, the higher the value, the higher the pitch."
-                    ),
-                    value=0,
-                    interactive=True,
-                )
-                filter_radius_batch = gr.Slider(
-                    minimum=0,
-                    maximum=7,
-                    label=i18n("Filter Radius"),
-                    info=i18n(
-                        "If the number is greater than or equal to three, employing median filtering on the collected tone results has the potential to decrease respiration."
-                    ),
-                    value=3,
-                    step=1,
-                    interactive=True,
-                )
-                index_rate_batch = gr.Slider(
-                    minimum=0,
-                    maximum=1,
-                    label=i18n("Search Feature Ratio"),
-                    info=i18n(
-                        "Influence exerted by the index file; a higher value corresponds to greater influence. However, opting for lower values can help mitigate artifacts present in the audio."
-                    ),
-                    value=0.75,
-                    interactive=True,
-                )
-                rms_mix_rate_batch = gr.Slider(
-                    minimum=0,
-                    maximum=1,
-                    label=i18n("Volume Envelope"),
-                    info=i18n(
-                        "Substitute or blend with the volume envelope of the output. The closer the ratio is to 1, the more the output envelope is employed."
-                    ),
-                    value=1,
-                    interactive=True,
-                )
-                protect_batch = gr.Slider(
-                    minimum=0,
-                    maximum=0.5,
-                    label=i18n("Protect Voiceless Consonants"),
-                    info=i18n(
-                        "Safeguard distinct consonants and breathing sounds to prevent electro-acoustic tearing and other artifacts. Pulling the parameter to its maximum value of 0.5 offers comprehensive protection. However, reducing this value might decrease the extent of protection while potentially mitigating the indexing effect."
-                    ),
-                    value=0.5,
-                    interactive=True,
-                )
-                preset_dropdown.change(
-                    update_sliders,
-                    inputs=preset_dropdown,
-                    outputs=[
-                        pitch_batch,
-                        filter_radius_batch,
-                        index_rate_batch,
-                        rms_mix_rate_batch,
-                        protect_batch,
-                    ],
-                )
-                export_button.click(
-                    export_presets_button,
-                    inputs=[
-                        preset_name_input,
-                        pitch,
-                        filter_radius,
-                        index_rate,
-                        rms_mix_rate,
-                        protect,
-                    ],
-                    outputs=[],
-                )
-                hop_length_batch = gr.Slider(
-                    minimum=1,
-                    maximum=512,
-                    step=1,
-                    label=i18n("Hop Length"),
-                    info=i18n(
-                        "Denotes the duration it takes for the system to transition to a significant pitch change. Smaller hop lengths require more time for inference but tend to yield higher pitch accuracy."
-                    ),
-                    visible=False,
-                    value=128,
-                    interactive=True,
-                )
-                f0_method_batch = gr.Radio(
-                    label=i18n("Pitch extraction algorithm"),
-                    info=i18n(
-                        "Pitch extraction algorithm to use for the audio conversion. The default algorithm is rmvpe, which is recommended for most cases."
-                    ),
-                    choices=[
-                        "crepe",
-                        "crepe-tiny",
-                        "rmvpe",
-                        "fcpe",
-                        "hybrid[rmvpe+fcpe]",
-                    ],
-                    value="rmvpe",
-                    interactive=True,
-                )
-                embedder_model_batch = gr.Radio(
-                    label=i18n("Embedder Model"),
-                    info=i18n("Model used for learning speaker embedding."),
-                    choices=[
-                        "contentvec",
-                        "chinese-hubert-base",
-                        "japanese-hubert-base",
-                        "korean-hubert-base",
-                        "custom",
-                    ],
-                    value="contentvec",
-                    interactive=True,
-                )
-                f0_file_batch = gr.File(
-                    label=i18n(
-                        "The f0 curve represents the variations in the base frequency of a voice over time, showing how pitch rises and falls."
-                    ),
-                    visible=True,
-                )
-                with gr.Column(visible=False) as embedder_custom_batch:
-                    with gr.Accordion(i18n("Custom Embedder"), open=True):
-                        with gr.Row():
-                            embedder_model_custom_batch = gr.Dropdown(
-                                label=i18n("Select Custom Embedder"),
-                                choices=refresh_embedders_folders(),
-                                interactive=True,
-                                allow_custom_value=True,
-                            )
-                            refresh_embedders_button_batch = gr.Button(
-                                i18n("Refresh embedders")
-                            )
-                        folder_name_input_batch = gr.Textbox(
-                            label=i18n("Folder Name"), interactive=True
-                        )
-                        with gr.Row():
-                            bin_file_upload_batch = gr.File(
-                                label=i18n("Upload .bin"),
-                                type="filepath",
-                                interactive=True,
-                            )
-                            config_file_upload_batch = gr.File(
-                                label=i18n("Upload .json"),
-                                type="filepath",
-                                interactive=True,
-                            )
-                        move_files_button_batch = gr.Button(
-                            i18n("Move files to custom embedder folder")
-                        )
-
-        convert_button2 = gr.Button(i18n("Convert"))
-        stop_button = gr.Button(i18n("Stop convert"), visible=False)
-        stop_button.click(fn=stop_infer, inputs=[], outputs=[])
-
-        with gr.Row():
-            vc_output3 = gr.Textbox(
-                label=i18n("Output Information"),
-                info=i18n("The output information will be displayed here."),
-            )
-
-    def toggle_visible(checkbox):
-        return {"visible": checkbox, "__type__": "update"}
-
-    def toggle_visible_hop_length(f0_method):
-        if f0_method == "crepe" or f0_method == "crepe-tiny":
-            return {"visible": True, "__type__": "update"}
-        return {"visible": False, "__type__": "update"}
-
-    def toggle_visible_embedder_custom(embedder_model):
-        if embedder_model == "custom":
-            return {"visible": True, "__type__": "update"}
-        return {"visible": False, "__type__": "update"}
-
-    def enable_stop_convert_button():
-        return {"visible": False, "__type__": "update"}, {
-            "visible": True,
-            "__type__": "update",
-        }
-
-    def disable_stop_convert_button():
-        return {"visible": True, "__type__": "update"}, {
-            "visible": False,
-            "__type__": "update",
-        }
-
-    def toggle_visible_formant_shifting(checkbox):
-        if checkbox:
-            return (
-                gr.update(visible=True),
-                gr.update(visible=True),
-                gr.update(visible=True),
-                gr.update(visible=True),
-            )
-        else:
-            return (
-                gr.update(visible=False),
-                gr.update(visible=False),
-                gr.update(visible=False),
-                gr.update(visible=False),
-            )
-
-    def update_visibility(checkbox, count):
-        return [gr.update(visible=checkbox) for _ in range(count)]
-
-    def post_process_visible(checkbox):
-        return update_visibility(checkbox, 11)
-
-    def reverb_visible(checkbox):
-        return update_visibility(checkbox, 6)
-
-    def limiter_visible(checkbox):
-        return update_visibility(checkbox, 2)
-
-    def chorus_visible(checkbox):
-        return update_visibility(checkbox, 6)
-
-    def bitcrush_visible(checkbox):
-        return update_visibility(checkbox, 1)
-
-    def compress_visible(checkbox):
-        return update_visibility(checkbox, 4)
-
-    def delay_visible(checkbox):
-        return update_visibility(checkbox, 3)
-
-    clean_audio.change(
-        fn=toggle_visible,
-        inputs=[clean_audio],
-        outputs=[clean_strength],
-    )
-    formant_shifting.change(
-        fn=toggle_visible_formant_shifting,
-        inputs=[formant_shifting],
-        outputs=[
-            formant_preset,
-            formant_refresh_button,
-            formant_qfrency,
-            formant_timbre,
-        ],
-    )
-    formant_shifting_batch.change(
-        fn=toggle_visible_formant_shifting,
-        inputs=[formant_shifting],
-        outputs=[
-            formant_preset_batch,
-            formant_refresh_button_batch,
-            formant_qfrency_batch,
-            formant_timbre_batch,
-        ],
-    )
-    formant_refresh_button.click(
-        fn=refresh_formant,
-        inputs=[],
-        outputs=[formant_preset],
-    )
-    formant_preset.change(
-        fn=update_sliders_formant,
-        inputs=[formant_preset],
-        outputs=[
-            formant_qfrency,
-            formant_timbre,
-        ],
-    )
-    formant_preset_batch.change(
-        fn=update_sliders_formant,
-        inputs=[formant_preset_batch],
-        outputs=[
-            formant_qfrency,
-            formant_timbre,
-        ],
-    )
-    post_process.change(
-        fn=post_process_visible,
-        inputs=[post_process],
-        outputs=[
-            reverb,
-            pitch_shift,
-            limiter,
-            gain,
-            distortion,
-            chorus,
-            bitcrush,
-            clipping,
-            compressor,
-            delay,
-            clean_audio,
-        ],
-    )
-
-    reverb.change(
-        fn=reverb_visible,
-        inputs=[reverb],
-        outputs=[
-            reverb_room_size,
-            reverb_damping,
-            reverb_wet_gain,
-            reverb_dry_gain,
-            reverb_width,
-            reverb_freeze_mode,
-        ],
-    )
-    pitch_shift.change(
-        fn=toggle_visible,
-        inputs=[pitch_shift],
-        outputs=[pitch_shift_semitones],
-    )
-    limiter.change(
-        fn=limiter_visible,
-        inputs=[limiter],
-        outputs=[limiter_threshold, limiter_release_time],
-    )
-    gain.change(
-        fn=toggle_visible,
-        inputs=[gain],
-        outputs=[gain_db],
-    )
-    distortion.change(
-        fn=toggle_visible,
-        inputs=[distortion],
-        outputs=[distortion_gain],
-    )
-    chorus.change(
-        fn=chorus_visible,
-        inputs=[chorus],
-        outputs=[
-            chorus_rate,
-            chorus_depth,
-            chorus_center_delay,
-            chorus_feedback,
-            chorus_mix,
-        ],
-    )
-    bitcrush.change(
-        fn=bitcrush_visible,
-        inputs=[bitcrush],
-        outputs=[bitcrush_bit_depth],
-    )
-    clipping.change(
-        fn=toggle_visible,
-        inputs=[clipping],
-        outputs=[clipping_threshold],
-    )
-    compressor.change(
-        fn=compress_visible,
-        inputs=[compressor],
-        outputs=[
-            compressor_threshold,
-            compressor_ratio,
-            compressor_attack,
-            compressor_release,
-        ],
-    )
-    delay.change(
-        fn=delay_visible,
-        inputs=[delay],
-        outputs=[delay_seconds, delay_feedback, delay_mix],
-    )
-    post_process_batch.change(
-        fn=post_process_visible,
-        inputs=[post_process_batch],
-        outputs=[
-            reverb_batch,
-            pitch_shift_batch,
-            limiter_batch,
-            gain_batch,
-            distortion_batch,
-            chorus_batch,
-            bitcrush_batch,
-            clipping_batch,
-            compressor_batch,
-            delay_batch,
-            clean_audio_batch,
-        ],
-    )
-
-    reverb_batch.change(
-        fn=reverb_visible,
-        inputs=[reverb_batch],
-        outputs=[
-            reverb_room_size_batch,
-            reverb_damping_batch,
-            reverb_wet_gain_batch,
-            reverb_dry_gain_batch,
-            reverb_width_batch,
-            reverb_freeze_mode_batch,
-        ],
-    )
-    pitch_shift_batch.change(
-        fn=toggle_visible,
-        inputs=[pitch_shift_batch],
-        outputs=[pitch_shift_semitones_batch],
-    )
-    limiter_batch.change(
-        fn=limiter_visible,
-        inputs=[limiter_batch],
-        outputs=[limiter_threshold_batch, limiter_release_time_batch],
-    )
-    gain_batch.change(
-        fn=toggle_visible,
-        inputs=[gain_batch],
-        outputs=[gain_db_batch],
-    )
-    distortion_batch.change(
-        fn=toggle_visible,
-        inputs=[distortion_batch],
-        outputs=[distortion_gain_batch],
-    )
-    chorus_batch.change(
-        fn=chorus_visible,
-        inputs=[chorus_batch],
-        outputs=[
-            chorus_rate_batch,
-            chorus_depth_batch,
-            chorus_center_delay_batch,
-            chorus_feedback_batch,
-            chorus_mix_batch,
-        ],
-    )
-    bitcrush_batch.change(
-        fn=bitcrush_visible,
-        inputs=[bitcrush_batch],
-        outputs=[bitcrush_bit_depth_batch],
-    )
-    clipping_batch.change(
-        fn=toggle_visible,
-        inputs=[clipping_batch],
-        outputs=[clipping_threshold_batch],
-    )
-    compressor_batch.change(
-        fn=compress_visible,
-        inputs=[compressor_batch],
-        outputs=[
-            compressor_threshold_batch,
-            compressor_ratio_batch,
-            compressor_attack_batch,
-            compressor_release_batch,
-        ],
-    )
-    delay_batch.change(
-        fn=delay_visible,
-        inputs=[delay_batch],
-        outputs=[delay_seconds_batch, delay_feedback_batch, delay_mix_batch],
-    )
-    clean_audio_batch.change(
-        fn=toggle_visible,
-        inputs=[clean_audio_batch],
-        outputs=[clean_strength_batch],
-    )
-    f0_method.change(
-        fn=toggle_visible_hop_length,
-        inputs=[f0_method],
-        outputs=[hop_length],
-    )
-    f0_method_batch.change(
-        fn=toggle_visible_hop_length,
-        inputs=[f0_method_batch],
-        outputs=[hop_length_batch],
-    )
-    refresh_button.click(
-        fn=change_choices,
-        inputs=[],
-        outputs=[
-            model_file,
-            index_file,
-            audio,
-        ],
-    )
-    audio.change(
-        fn=output_path_fn,
-        inputs=[audio],
-        outputs=[output_path],
-    )
-    upload_audio.upload(
-        fn=save_to_wav2,
-        inputs=[upload_audio],
-        outputs=[audio, output_path],
-    )
-    upload_audio.stop_recording(
-        fn=save_to_wav,
-        inputs=[upload_audio],
-        outputs=[audio, output_path],
-    )
-    clear_outputs_infer.click(
-        fn=delete_outputs,
-        inputs=[],
-        outputs=[],
-    )
-    clear_outputs_batch.click(
-        fn=delete_outputs,
-        inputs=[],
-        outputs=[],
-    )
-    embedder_model.change(
-        fn=toggle_visible_embedder_custom,
-        inputs=[embedder_model],
-        outputs=[embedder_custom],
-    )
-    embedder_model_batch.change(
-        fn=toggle_visible_embedder_custom,
-        inputs=[embedder_model_batch],
-        outputs=[embedder_custom_batch],
-    )
-    move_files_button.click(
-        fn=create_folder_and_move_files,
-        inputs=[folder_name_input, bin_file_upload, config_file_upload],
-        outputs=[],
-    )
-    refresh_embedders_button.click(
-        fn=lambda: gr.update(choices=refresh_embedders_folders()),
-        inputs=[],
-        outputs=[embedder_model_custom],
-    )
-    move_files_button_batch.click(
-        fn=create_folder_and_move_files,
-        inputs=[
-            folder_name_input_batch,
-            bin_file_upload_batch,
-            config_file_upload_batch,
-        ],
-        outputs=[],
-    )
-    refresh_embedders_button_batch.click(
-        fn=lambda: gr.update(choices=refresh_embedders_folders()),
-        inputs=[],
-        outputs=[embedder_model_custom_batch],
-    )
-    # Sliders variables
-    reverb_sliders = [
-        reverb_room_size,
-        reverb_damping,
-        reverb_wet_gain,
-        reverb_dry_gain,
-        reverb_width,
-        reverb_freeze_mode,
-    ]
-    pitch_shift_sliders = [pitch_shift_semitones]
-    limiter_sliders = [limiter_threshold, limiter_release_time]
-    gain_sliders = [gain_db]
-    distortion_sliders = [distortion_gain]
-    chorus_sliders = [
-        chorus_rate,
-        chorus_depth,
-        chorus_center_delay,
-        chorus_feedback,
-        chorus_mix,
-    ]
-    bitcrush_sliders = [bitcrush_bit_depth]
-    clipping_sliders = [clipping_threshold]
-    compressor_sliders = [
-        compressor_threshold,
-        compressor_ratio,
-        compressor_attack,
-        compressor_release,
-    ]
-    delay_sliders = [delay_seconds, delay_feedback, delay_mix]
-    sliders = [
-        *reverb_sliders,
-        *pitch_shift_sliders,
-        *limiter_sliders,
-        *gain_sliders,
-        *distortion_sliders,
-        *chorus_sliders,
-        *bitcrush_sliders,
-        *clipping_sliders,
-        *compressor_sliders,
-        *delay_sliders,
-    ]
-    convert_button1.click(
-        fn=run_infer_script,
-        inputs=[
-            pitch,
-            filter_radius,
-            index_rate,
-            rms_mix_rate,
-            protect,
-            hop_length,
-            f0_method,
-            audio,
-            output_path,
-            model_file,
-            index_file,
-            split_audio,
-            autotune,
-            clean_audio,
-            clean_strength,
-            export_format,
-            upscale_audio,
-            f0_file,
-            embedder_model,
-            embedder_model_custom,
-            formant_shifting,
-            formant_qfrency,
-            formant_timbre,
-            post_process,
-            reverb,
-            pitch_shift,
-            limiter,
-            gain,
-            distortion,
-            chorus,
-            bitcrush,
-            clipping,
-            compressor,
-            delay,
-            *sliders,
-        ],
-        outputs=[vc_output1, vc_output2],
-    )
-    # Batch sliders variables
-    reverb_sliders_batch = [
-        reverb_room_size_batch,
-        reverb_damping_batch,
-        reverb_wet_gain_batch,
-        reverb_dry_gain_batch,
-        reverb_width_batch,
-        reverb_freeze_mode_batch,
-    ]
-    pitch_shift_sliders_batch = [pitch_shift_semitones_batch]
-    limiter_sliders_batch = [limiter_threshold_batch, limiter_release_time_batch]
-    gain_sliders_batch = [gain_db_batch]
-    distortion_sliders_batch = [distortion_gain_batch]
-    chorus_sliders_batch = [
-        chorus_rate_batch,
-        chorus_depth_batch,
-        chorus_center_delay_batch,
-        chorus_feedback_batch,
-        chorus_mix_batch,
-    ]
-    bitcrush_sliders_batch = [bitcrush_bit_depth_batch]
-    clipping_sliders_batch = [clipping_threshold_batch]
-    compressor_sliders_batch = [
-        compressor_threshold_batch,
-        compressor_ratio_batch,
-        compressor_attack_batch,
-        compressor_release_batch,
-    ]
-    delay_sliders_batch = [delay_seconds_batch, delay_feedback_batch, delay_mix_batch]
-    sliders_batch = [
-        *reverb_sliders_batch,
-        *pitch_shift_sliders_batch,
-        *limiter_sliders_batch,
-        *gain_sliders_batch,
-        *distortion_sliders_batch,
-        *chorus_sliders_batch,
-        *bitcrush_sliders_batch,
-        *clipping_sliders_batch,
-        *compressor_sliders_batch,
-        *delay_sliders_batch,
-    ]
-    convert_button2.click(
-        fn=run_batch_infer_script,
-        inputs=[
-            pitch_batch,
-            filter_radius_batch,
-            index_rate_batch,
-            rms_mix_rate_batch,
-            protect_batch,
-            hop_length_batch,
-            f0_method_batch,
-            input_folder_batch,
-            output_folder_batch,
-            model_file,
-            index_file,
-            split_audio_batch,
-            autotune_batch,
-            clean_audio_batch,
-            clean_strength_batch,
-            export_format_batch,
-            upscale_audio_batch,
-            f0_file_batch,
-            embedder_model_batch,
-            embedder_model_custom_batch,
-            formant_shifting_batch,
-            formant_qfrency_batch,
-            formant_timbre_batch,
-            post_process_batch,
-            reverb_batch,
-            pitch_shift_batch,
-            limiter_batch,
-            gain_batch,
-            distortion_batch,
-            chorus_batch,
-            bitcrush_batch,
-            clipping_batch,
-            compressor_batch,
-            delay_batch,
-            *sliders_batch,
-        ],
-        outputs=[vc_output3],
-    )
-    convert_button2.click(
-        fn=enable_stop_convert_button,
-        inputs=[],
-        outputs=[convert_button2, stop_button],
-    )
-    stop_button.click(
-        fn=disable_stop_convert_button,
-        inputs=[],
-        outputs=[convert_button2, stop_button],
-    )
-=======
 import os, sys
 import gradio as gr
 import regex as re
@@ -4299,5 +2151,4 @@
         fn=disable_stop_convert_button,
         inputs=[],
         outputs=[convert_button2, stop_button],
-    )
->>>>>>> 3e7ac4a4
+    )