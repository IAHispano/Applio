import gradio as gr
import os
import sys
import json

<<<<<<< HEAD
pid_file_path = os.path.join(os.getcwd(), "rvc", "train", "train_pid.txt")
=======
now_dir = os.getcwd()
>>>>>>> 9ba00f0e


def stop_train(model_name: str):
    pid_file_path = os.path.join(now_dir, "logs", model_name, "config.json")
    try:
        with open(pid_file_path, "r") as pid_file:
            pid_data = json.load(pid_file)
            pids = pid_data.get("process_pids", [])
        with open(pid_file_path, "w") as pid_file:
            pid_data.pop("process_pids", None)
            json.dump(pid_data, pid_file, indent=4)
        for pid in pids:
            os.kill(pid, 9)
    except:
        pass


def stop_infer():
    pid_file_path = os.path.join(now_dir, "assets", "infer_pid.txt")
    try:
        with open(pid_file_path, "r") as pid_file:
            pids = [int(pid) for pid in pid_file.readlines()]
        for pid in pids:
            os.kill(pid, 9)
        os.remove(pid_file_path)
    except:
        pass


def restart_applio():
    if os.name != "nt":
        os.system("clear")
    else:
        os.system("cls")
    python = sys.executable
    os.execl(python, python, *sys.argv)


from assets.i18n.i18n import I18nAuto

i18n = I18nAuto()


def restart_tab():
    with gr.Row():
        with gr.Column():
            restart_button = gr.Button(i18n("Restart Applio"))
            restart_button.click(
                fn=restart_applio,
                inputs=[],
                outputs=[],
            )<|MERGE_RESOLUTION|>--- conflicted
+++ resolved
@@ -3,11 +3,7 @@
 import sys
 import json
 
-<<<<<<< HEAD
-pid_file_path = os.path.join(os.getcwd(), "rvc", "train", "train_pid.txt")
-=======
 now_dir = os.getcwd()
->>>>>>> 9ba00f0e
 
 
 def stop_train(model_name: str):
