#!/bin/bash
set -e  # Exit immediately if a command exits with a non-zero status

printf "\033]0;Installer\007"
clear
rm -f *.bat  

# Function to log messages with timestamps
log_message() {
    local msg="$1"
    echo "$(date '+%Y-%m-%d %H:%M:%S') - $msg"
}

# Function to find a suitable Python version
find_python() {
    for py in python3.10 python3 python; do
        if command -v "$py" > /dev/null 2>&1; then
            echo "$py"
            return
        fi
    done
    log_message "No compatible Python installation found. Please install Python 3.7+."
    exit 1
}

# Function to install FFmpeg based on the distribution
install_ffmpeg() {
    if command -v apt > /dev/null; then
        log_message "Installing FFmpeg using apt..."
        sudo apt update && sudo apt install -y ffmpeg
    elif command -v pacman > /dev/null; then
        log_message "Installing FFmpeg using pacman..."
        sudo pacman -Syu --noconfirm ffmpeg
    elif command -v dnf > /dev/null; then
        log_message "Installing FFmpeg using dnf..."
        sudo dnf install -y ffmpeg --allowerasing || install_ffmpeg_flatpak
    elif command -v brew > /dev/null; then
        log_message "Installing FFmpeg using Homebrew on macOS..."
        brew install ffmpeg
    else
        log_message "Unsupported distribution for FFmpeg installation. Trying Flatpak..."
        install_ffmpeg_flatpak
    fi
}

# Function to install FFmpeg using Flatpak
install_ffmpeg_flatpak() {
    if command -v flatpak > /dev/null; then
        log_message "Installing FFmpeg using Flatpak..."
        flatpak install --user -y flathub org.freedesktop.Platform.ffmpeg
    else
        log_message "Flatpak is not installed. Installing Flatpak..."
        if command -v apt > /dev/null; then
            sudo apt install -y flatpak
        elif command -v pacman > /dev/null; then
            sudo pacman -Syu --noconfirm flatpak
        elif command -v dnf > /dev/null; then
            sudo dnf install -y flatpak
        elif command -v brew > /dev/null; then
            brew install flatpak
        else
            log_message "Unable to install Flatpak automatically. Please install Flatpak and try again."
            exit 1
        fi
        flatpak install --user -y flathub org.freedesktop.Platform.ffmpeg
    fi
}

# Function to create or activate a virtual environment
prepare_install() {
    if [ -d ".venv" ]; then
        log_message "Virtual environment found. This implies Applio has been already installed or this is a broken install."
        printf "Do you want to execute run-applio.sh? (Y/N): " >&2
        read -r r
        r=$(echo "$r" | tr '[:upper:]' '[:lower:]')
        if [ "$r" = "y" ]; then
            chmod +x run-applio.sh
            ./run-applio.sh && exit 0
        else
            log_message "Continuing with the installation."
            rm -rf .venv
            create_venv
        fi
    else
<<<<<<< HEAD
        echo "Creating venv..."
        requirements_file="requirements.txt"
        echo "Checking if python exists"
        if command -v python3.10 > /dev/null 2>&1; then
            py=$(which python3.10)
            echo "Using python3.10"
        else
            if python --version | grep -qE "3\.(7|8|9|10)\."; then
                py=$(which python)
                echo "Using python"
            else
                echo "Please install Python3 or 3.10 manually."
                exit 1
            fi
        fi
        $py -m venv .venv
        . .venv/bin/activate
        echo "Installing pip version less than 24.1..."
        python -m pip install "pip<24.1"
        echo
        echo "Installing Applio dependencies..."
=======
        create_venv
    fi
}

# Function to create the virtual environment and install dependencies
create_venv() {
    log_message "Creating virtual environment..."
    py=$(find_python)

    "$py" -m venv .venv

    log_message "Activating virtual environment..."
    source .venv/bin/activate

    # Install pip if necessary and upgrade
    log_message "Ensuring pip is installed..."
    python -m ensurepip --upgrade || {
        log_message "ensurepip failed, attempting manual pip installation..."
        curl https://bootstrap.pypa.io/get-pip.py -o get-pip.py
        python get-pip.py
    }
    python -m pip install --upgrade pip

    install_ffmpeg

    log_message "Installing dependencies..."
    if [ -f "requirements.txt" ]; then
>>>>>>> 3e7ac4a4
        python -m pip install -r requirements.txt
    else
        log_message "requirements.txt not found. Please ensure it exists."
        exit 1
    fi

    log_message "Installing PyTorch..."
    python -m pip install torch==2.3.1 torchvision==0.18.1 torchaudio==2.3.1 --upgrade --index-url https://download.pytorch.org/whl/cu121

    finish
}

# Function to finish installation
finish() {
    log_message "Verifying installed packages..."
    if [ -f "requirements.txt" ]; then
        installed_packages=$(python -m pip freeze)
        while IFS= read -r package; do
            expr "${package}" : "^#.*" > /dev/null && continue
            package_name=$(echo "${package}" | sed 's/[<>=!].*//')
            if ! echo "${installed_packages}" | grep -q "${package_name}"; then
                log_message "${package_name} not found. Attempting to install..."
                python -m pip install --upgrade "${package}"
            fi
        done < "requirements.txt"
    else
        log_message "requirements.txt not found. Please ensure it exists."
        exit 1
    fi

    clear
    echo "Applio has been successfully installed. Run the file run-applio.sh to start the web interface!"
    exit 0
}

# Main script execution
if [ "$(uname)" = "Darwin" ]; then
    log_message "Detected macOS..."
    if ! command -v brew >/dev/null 2>&1; then
        log_message "Homebrew not found. Installing Homebrew..."
        /bin/bash -c "$(curl -fsSL https://raw.githubusercontent.com/Homebrew/install/HEAD/install.sh)"
    fi
    brew install python@3.10
    export PYTORCH_ENABLE_MPS_FALLBACK=1
    export PYTORCH_MPS_HIGH_WATERMARK_RATIO=0.0
elif [ "$(uname)" != "Linux" ]; then
    log_message "Unsupported operating system. Are you using Windows?"
    log_message "If yes, use the batch (.bat) file instead of this one!"
    exit 1
fi

prepare_install<|MERGE_RESOLUTION|>--- conflicted
+++ resolved
@@ -82,29 +82,6 @@
             create_venv
         fi
     else
-<<<<<<< HEAD
-        echo "Creating venv..."
-        requirements_file="requirements.txt"
-        echo "Checking if python exists"
-        if command -v python3.10 > /dev/null 2>&1; then
-            py=$(which python3.10)
-            echo "Using python3.10"
-        else
-            if python --version | grep -qE "3\.(7|8|9|10)\."; then
-                py=$(which python)
-                echo "Using python"
-            else
-                echo "Please install Python3 or 3.10 manually."
-                exit 1
-            fi
-        fi
-        $py -m venv .venv
-        . .venv/bin/activate
-        echo "Installing pip version less than 24.1..."
-        python -m pip install "pip<24.1"
-        echo
-        echo "Installing Applio dependencies..."
-=======
         create_venv
     fi
 }
@@ -132,7 +109,6 @@
 
     log_message "Installing dependencies..."
     if [ -f "requirements.txt" ]; then
->>>>>>> 3e7ac4a4
         python -m pip install -r requirements.txt
     else
         log_message "requirements.txt not found. Please ensure it exists."
